--- conflicted
+++ resolved
@@ -1,9 +1,5 @@
 language: python
 python: 2.7
-<<<<<<< HEAD
-install: pip install -r .pip-requirements.txt
-script: nose2
-=======
 cache: pip
 
 install:
@@ -16,5 +12,4 @@
 
 after_failure:
     - cat .tox/log/*
-    - cat .tox/*/log/*
->>>>>>> dba436b7
+    - cat .tox/*/log/*