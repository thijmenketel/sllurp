--- conflicted
+++ resolved
@@ -131,55 +131,9 @@
     parse_args()
     init_logging()
 
-<<<<<<< HEAD
-    # will be called when all connections have terminated normally
-    onFinish = defer.Deferred()
-    onFinish.addCallback(finish)
-
-    fac = llrp.LLRPClientFactory(onFinish=onFinish,
-                                 disconnect_when_done=True,
-                                 tari=args.tari,
-                                 session=args.session,
-                                 tag_population=args.population,
-                                 start_inventory=True,
-                                 tx_power=args.tx_power,
-                                 report_every_n_tags=args.every_n,
-                                 tag_content_selector={
-                                     'EnableROSpecID': False,
-                                     'EnableSpecIndex': False,
-                                     'EnableInventoryParameterSpecID': False,
-                                     'EnableAntennaID': True,
-                                     'EnableChannelIndex': False,
-                                     'EnablePeakRSSI': True,
-                                     'EnableFirstSeenTimestamp': False,
-                                     'EnableLastSeenTimestamp': True,
-                                     'EnableTagSeenCount': True,
-                                     'EnableAccessSpecID': True,
-                                 })
-
-    # tagReportCallback will be called every time the reader sends a TagReport
-    # message (i.e., when it has "seen" tags).
-    fac.addTagReportCallback(tagReportCallback)
-
-    # start tag access once inventorying
-    fac.addStateCallback(llrp.LLRPClient.STATE_INVENTORYING, access)
-=======
     if not args.host:
         logger.info('No readers specified.')
         return 0
-
-
-    # special case default Tari values
-    tari = args.tari
-    if args.modulation in Modulation_DefaultTari:
-        t_suggested = Modulation_DefaultTari[args.modulation]
-        if args.tari:
-            logger.warn('recommended Tari for %s is %d', args.modulation,
-                        t_suggested)
-        else:
-            tari = t_suggested
-            logger.info('selected recommended Tari of %d for %s', args.tari,
-                        args.modulation)
 
     enabled_antennas = [int(x.strip()) for x in args.antennas.split(',')]
 
@@ -187,8 +141,7 @@
         report_every_n_tags=args.every_n,
         antennas=enabled_antennas,
         tx_power=args.tx_power,
-        modulation=args.modulation,
-        tari=tari,
+        tari=args.tari,
         session=args.session,
         mode_identifier=args.mode_identifier,
         tag_population=args.population,
@@ -207,7 +160,6 @@
             'EnableAccessSpecID': True,
         }
     )
->>>>>>> fdbf3cd3
 
     reader_clients = []
     for host in args.host:
@@ -227,7 +179,6 @@
         reader.add_state_callback(LLRPReaderState.STATE_INVENTORYING, access_cb)
 
         reader_clients.append(reader)
-
 
     # start runtime measurement to determine rates
     startTimeMeasurement()
