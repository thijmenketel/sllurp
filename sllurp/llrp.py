--- conflicted
+++ resolved
@@ -766,9 +766,6 @@
                 'Type': 3,
                 'ID':   0,
                 'ResetToFactoryDefaults': False,
-<<<<<<< HEAD
-            }})
-=======
                 'ReaderEventNotificationSpec': {
                     'EventNotificationState': {
                             'HoppingEvent': False,
@@ -785,8 +782,7 @@
                             #'SpecLoopEvent': True,
                     },
                 }
-            }}))
->>>>>>> 3c46f379
+            }})
         self.setState(LLRPClient.STATE_SENT_SET_CONFIG)
         self._deferreds['SET_READER_CONFIG_RESPONSE'].append(
             onCompletion)
