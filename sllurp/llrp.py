from __future__ import print_function
from collections import defaultdict
import time
import socket
import logging
import pprint
import struct
from llrp_proto import LLRPROSpec, LLRPError, Message_struct, \
         Message_Type2Name, Capability_Name2Type, AirProtocol, \
         llrp_data2xml, LLRPMessageDict, ModeIndex_Name2Type, \
         Modulation_Name2Type, DEFAULT_MODULATION
import copy
from util import *
from twisted.internet import reactor, task, defer
from twisted.internet.protocol import ClientFactory
from twisted.protocols.basic import LineReceiver
from twisted.internet.error import ReactorAlreadyRunning, ReactorNotRunning

LLRP_PORT = 5084

logger = logging.getLogger(__name__)

class LLRPMessage:
    hdr_fmt = '!HI'
    hdr_len = struct.calcsize(hdr_fmt) # == 6 bytes
    full_hdr_fmt = hdr_fmt + 'I'
    full_hdr_len = struct.calcsize(full_hdr_fmt) # == 10 bytes
    msgdict = None
    msgbytes = None

    def __init__ (self, msgdict=None, msgbytes=None):
        if not (msgdict or msgbytes):
            raise LLRPError('Provide either a message dict or a sequence' \
                    ' of bytes.')
        if msgdict:
            self.msgdict = LLRPMessageDict(msgdict)
            if not msgbytes:
                self.serialize()
        if msgbytes:
            self.msgbytes = msgbytes
            if not msgdict:
                self.deserialize()
        self.peername = None

    def serialize (self):
        if self.msgdict is None:
            raise LLRPError('No message dict to serialize.')
        name = self.msgdict.keys()[0]
        logger.debug('serializing {} command'.format(name))
        ver = self.msgdict[name]['Ver'] & BITMASK(3)
        msgtype = self.msgdict[name]['Type'] & BITMASK(10)
        msgid = self.msgdict[name]['ID']
        try:
            encoder = Message_struct[name]['encode']
        except KeyError:
            raise LLRPError('Cannot find encoder for message type '
                    '{}'.format(name))
        data = encoder(self.msgdict[name])
        self.msgbytes = struct.pack(self.full_hdr_fmt,
                (ver << 10) | msgtype,
                len(data) + self.full_hdr_len,
                msgid) + data
        logger.debug('serialized bytes: {}'.format(hexlify(self.msgbytes)))
        logger.debug('done serializing {} command'.format(name))

    def deserialize (self):
        """Turns a sequence of bytes into a message dictionary."""
        if self.msgbytes is None:
            raise LLRPError('No message bytes to deserialize.')
        data = ''.join(self.msgbytes)
        msgtype, length, msgid = struct.unpack(self.full_hdr_fmt,
                data[:self.full_hdr_len])
        ver = (msgtype >> 10) & BITMASK(3)
        msgtype = msgtype & BITMASK(10)
        try:
            name = Message_Type2Name[msgtype]
            logger.debug('deserializing {} command'.format(name))
            decoder = Message_struct[name]['decode']
        except KeyError:
            raise LLRPError('Cannot find decoder for message type '
                    '{}'.format(msgtype))
        body = data[self.full_hdr_len:length]
        try:
            self.msgdict = {
               name: dict(decoder(body))
            }
            self.msgdict[name]['Ver'] = ver
            self.msgdict[name]['Type'] = msgtype
            self.msgdict[name]['ID'] = msgid
            logger.debug('done deserializing {} command'.format(name))
        except LLRPError as e:
            logger.warning('Problem with {} message format: {}'.format(name, e))
            return ''
        return ''

    def isSuccess (self):
        if not self.msgdict:
            return False
        success = False
        msgName = self.getName()
        md = self.msgdict[msgName]

        try:
            if msgName == 'READER_EVENT_NOTIFICATION':
                return md['ReaderEventNotificationData']\
                    ['ConnectionAttemptEvent']['Status'] == 'Success'
            elif 'LLRPStatus' in md:
                return md['LLRPStatus']['StatusCode'] == 'Success'
        except KeyError as KE:
            logger.error('failed to parse status from {}: {}'.format(msgName,
                        KE))
            return False

    def getName (self):
        if not self.msgdict:
            return None
        return self.msgdict.keys()[0]

    def __repr__ (self):
        try:
            ret = llrp_data2xml(self.msgdict)
        except TypeError as te:
            logger.exception(te)
            ret = ''
        return ret

class LLRPClient (LineReceiver):
    STATE_DISCONNECTED = 1
    STATE_CONNECTING = 2
    STATE_CONNECTED = 3
    STATE_SENT_ADD_ROSPEC = 4
    STATE_SENT_ENABLE_ROSPEC = 5
    STATE_INVENTORYING = 6
    STATE_SENT_DELETE_ROSPEC = 7
    STATE_SENT_DELETE_ACCESSSPEC = 8
    STATE_SENT_GET_CAPABILITIES = 9
    STATE_PAUSING = 10
    STATE_PAUSED = 11

    @classmethod
    def getStates (_):
        state_names = [st for st in dir(LLRPClient) if st.startswith('STATE_')]
        for state_name in state_names:
            state_num = getattr(LLRPClient, state_name)
            yield state_name, state_num

    @classmethod
    def getStateName (_, state):
        try:
            return [st_name for st_name, st_num in LLRPClient.getStates() \
                    if st_num == state][0]
        except IndexError:
            raise LLRPError('unknown state {}'.format(state))

    def __init__ (self, factory, duration=None, report_every_n_tags=None,
            antennas=(1,), tx_power=0, modulation=DEFAULT_MODULATION, tari=0,
            start_inventory=True, reset_on_connect=True,
            disconnect_when_done=True,
            tag_content_selector={},
<<<<<<< HEAD
            session=2):
=======
            tag_population=4):
>>>>>>> f999140a
        self.factory = factory
        self.setRawMode()
        self.state = LLRPClient.STATE_DISCONNECTED
        self.report_every_n_tags = report_every_n_tags
        self.capabilities = {}
        self.reader_mode = None
        self.tx_power = tx_power
        self.modulation = modulation
        self.tari = tari
<<<<<<< HEAD
        self.session = session
=======
        self.tag_population = tag_population
>>>>>>> f999140a
        self.antennas = antennas
        self.duration = duration
        self.peername = None
        self.tx_power_table = []
        self.start_inventory = start_inventory
        self.reset_on_connect = reset_on_connect
        if self.reset_on_connect:
            logger.info('will reset reader state on connect')
        self.disconnect_when_done = disconnect_when_done
        self.tag_content_selector = tag_content_selector
        if self.start_inventory:
            logger.info('will start inventory on connect')

        logger.info('using antennas: {}'.format(self.antennas))

        # for partial data transfers
        self.expectingRemainingBytes = 0
        self.partialData = ''

        # state-change callbacks: STATE_* -> [list of callables]
        self._state_callbacks = {}
        for _, st_num in LLRPClient.getStates():
            self._state_callbacks[st_num] = []

        # message callbacks (including tag reports):
        # msg_name -> [list of callables]
        self._message_callbacks = defaultdict(list)

        # Deferreds to fire during state machine machinations
        self._deferreds = defaultdict(list)

        self.disconnecting = False
        self.rospec = None

    def addStateCallback (self, state, cb):
        self._state_callbacks[state].append(cb)

    def addMessageCallback (self, msg_type, cb):
        self._message_callbacks[msg_type].append(cb)

    def connectionMade (self):
        self.transport.setTcpKeepAlive(True)
        self.peername = self.transport.getHandle().getpeername()
        logger.info('connected to {}'.format(self.peername))
        self.factory.protocols.add(self)

    def setState (self, newstate, onComplete=None):
        assert newstate is not None
        logger.debug('state change: {} -> {}'.format(\
                    LLRPClient.getStateName(self.state),
                    LLRPClient.getStateName(newstate)))

        self.state = newstate

        for fn in self._state_callbacks[newstate]:
            fn(self)

    def _setState_wrapper (self, _, *args, **kwargs):
        """Version of setState suitable for calling via a Deferred callback.
           XXX this is a gross hack."""
        self.setState(args[0], **kwargs)

    def connectionLost (self, reason):
        self.factory.protocols.remove(self)

    def parseCapabilities (self, capdict):
        def find_p (p, arr):
            m = p(arr)
            for idx, val in enumerate(arr):
                if val == m: return idx

        # check requested antenna set
        gdc = capdict['GeneralDeviceCapabilities']
        if max(self.antennas) > gdc['MaxNumberOfAntennaSupported']:
            reqd = ','.join(map(str, self.antennas))
            avail = ','.join(map(str,
                             range(1, gdc['MaxNumberOfAntennaSupported']+1)))
            logger.warn('Invalid antenna set specified: requested={},'
                        ' available={}.\nIgnoring invalid antennas.'.format(reqd, avail))
            self.antennas = [ant for ant in self.antennas \
                            if ant <= gdc['MaxNumberOfAntennaSupported']]

        # check requested Tx power
        logger.debug('requested tx_power: {}'.format(self.tx_power))
        bandtbl = capdict['RegulatoryCapabilities']['UHFBandCapabilities']
        bandtbl = {k: v for k, v in bandtbl.items() \
            if k.startswith('TransmitPowerLevelTableEntry')}
        self.tx_power_table = [0,] * (len(bandtbl) + 1)
        for k, v in bandtbl.items():
            idx = v['Index']
            self.tx_power_table[idx] = int(v['TransmitPowerValue']) / 100.0
        logger.debug('tx_power_table: {}'.format(self.tx_power_table))
        if self.tx_power == 0:
            # tx_power = 0 means max power
            self.tx_power = find_p(max, self.tx_power_table)
        elif self.tx_power not in range(len(self.tx_power_table)):
            raise LLRPError('Invalid tx_power: requested={},' \
                    ' max_available={}, min_available={}'.format(self.tx_power,
                        find_p(max, self.tx_power_table),
                        find_p(min, self.tx_power_table)))
        logger.debug('set tx_power: {} ({} dBm)'.format(self.tx_power,
                    self.tx_power_table[self.tx_power]))

        # fill UHFC1G2RFModeTable & check requested modulation & Tari
        match = False # have we matched the user's requested values yet?
        regcap = capdict['RegulatoryCapabilities']
        logger.info('requested modulation: {}'.format(self.modulation))
        for v in regcap['UHFBandCapabilities']['UHFRFModeTable'].values():
            match = v['Mod'] == Modulation_Name2Type[self.modulation]
            if self.tari:
                match = match and (v['MaxTari'] == self.tari)
            if match:
                self.reader_mode = dict(v)
        if not self.reader_mode:
            taristr = ' and Tari={}'.format(self.tari) if self.tari else ''
            logger.warn('Could not find reader mode matching '\
                    'modulation={}{}'.format(self.modulation, taristr))
            self.reader_mode = dict(regcap['UHFBandCapabilities']\
                    ['UHFRFModeTable']['UHFC1G2RFModeTableEntry0'])
        logger.info('using reader mode: {}'.format(self.reader_mode))

    def processDeferreds (self, msgName, isSuccess):
        deferreds = self._deferreds[msgName]
        if not deferreds:
            return
        logger.debug('running {} Deferreds for {}; ' \
                'isSuccess={}'.format(len(deferreds), msgName, isSuccess))
        for d in deferreds:
            if isSuccess:
                d.callback(self.state)
            else:
                d.errback(self.state)
        del self._deferreds[msgName]

    def handleMessage (self, lmsg):
        """Implements the LLRP client state machine."""
        logger.debug('LLRPMessage received in state {}: {}'.format(self.state, lmsg))
        msgName = lmsg.getName()
        lmsg.peername = self.peername

        # call per-message callbacks
        logger.debug('starting message callbacks for {}'.format(msgName))
        for fn in self._message_callbacks[msgName]:
            fn(lmsg)
        logger.debug('done with message callbacks for {}'.format(msgName))

        if msgName == 'RO_ACCESS_REPORT' and \
                    self.state != LLRPClient.STATE_INVENTORYING:
            logger.debug('ignoring RO_ACCESS_REPORT because not inventorying')
            return

        logger.debug('in handleMessage({}), there are {} Deferreds'.format(msgName, len(self._deferreds[msgName])))

        #######
        # LLRP client state machine follows.  Beware: gets thorny.  Note the
        # order of the LLRPClient.STATE_* fields.
        #######

        # in DISCONNECTED, CONNECTING, and CONNECTED states, expect only
        # READER_EVENT_NOTIFICATION messages.
        if self.state in (LLRPClient.STATE_DISCONNECTED,
                LLRPClient.STATE_CONNECTING, LLRPClient.STATE_CONNECTED):
            if msgName != 'READER_EVENT_NOTIFICATION':
                logger.error('unexpected message {} while' \
                        ' connecting'.format(msgName))
                return

            if not lmsg.isSuccess():
                try:
                    status = lmsg.msgdict[msgName]\
                             ['ReaderEventNotificationData']\
                             ['ConnectionAttemptEvent']['Status']
                except KeyError:
                    status = '(unknown status)'
                logger.fatal('Could not start session on reader: ' \
                        '{}'.format(status))
                return

            self.processDeferreds(msgName, lmsg.isSuccess())

            # a Deferred to call when we get GET_READER_CAPABILITIES_RESPONSE
            d = defer.Deferred()
            d.addCallback(self._setState_wrapper, LLRPClient.STATE_CONNECTED)
            d.addErrback(self.panic, 'GET_READER_CAPABILITIES failed')
            self.send_GET_READER_CAPABILITIES(onCompletion=d)

        # in state SENT_GET_CAPABILITIES, expect only GET_CAPABILITIES_RESPONSE;
        # respond to this message by advancing to state CONNECTED.
        elif self.state == LLRPClient.STATE_SENT_GET_CAPABILITIES:
            if msgName != 'GET_READER_CAPABILITIES_RESPONSE':
                logger.error('unexpected response {} ' \
                        ' when getting capabilities'.format(msgName))
                return

            if not lmsg.isSuccess():
                status = lmsg.msgdict[msgName]['LLRPStatus']['StatusCode']
                err = lmsg.msgdict[msgName]['LLRPStatus']['ErrorDescription']
                logger.fatal('Error {} getting capabilities: {}'.format(status,
                            err))
                return

            self.capabilities = lmsg.msgdict['GET_READER_CAPABILITIES_RESPONSE']
            logger.debug('Capabilities: {}'.format(pprint.pformat(self.capabilities)))
            try:
                self.parseCapabilities(self.capabilities)
            except LLRPError as err:
                logger.fatal('capabilities mismatch: {}'.format(err))
                raise err

            self.processDeferreds(msgName, lmsg.isSuccess())

            if self.reset_on_connect:
                d = self.stopPolitely(disconnect=False)
                if self.start_inventory:
                    d.addCallback(self.startInventory)
            elif self.start_inventory:
                self.startInventory()

        # in state SENT_ADD_ROSPEC, expect only ADD_ROSPEC_RESPONSE; respond to
        # favorable ADD_ROSPEC_RESPONSE by enabling the added ROSpec and
        # advancing to state SENT_ENABLE_ROSPEC.
        elif self.state == LLRPClient.STATE_SENT_ADD_ROSPEC:
            if msgName != 'ADD_ROSPEC_RESPONSE':
                logger.error('unexpected response {} ' \
                        ' when adding ROSpec'.format(msgName))
                return

            if not lmsg.isSuccess():
                status = lmsg.msgdict[msgName]['LLRPStatus']['StatusCode']
                err = lmsg.msgdict[msgName]['LLRPStatus']['ErrorDescription']
                logger.fatal('Error {} adding ROSpec: {}'.format(status, err))
                return

            self.processDeferreds(msgName, lmsg.isSuccess())

        # in state PAUSING, we have sent a DISABLE_ROSPEC, so expect only
        # DISABLE_ROSPEC_RESPONSE.  advance to state PAUSED.
        elif self.state == LLRPClient.STATE_PAUSING:
            if msgName != 'DISABLE_ROSPEC_RESPONSE':
                logger.error('unexpected response {} ' \
                        ' when disabling ROSpec'.format(msgName))

            if not lmsg.isSuccess():
                status = lmsg.msgdict[msgName]['LLRPStatus']['StatusCode']
                err = lmsg.msgdict[msgName]['LLRPStatus']['ErrorDescription']
                logger.error('DISABLE_ROSPEC failed with status {}: {}' \
                        .format(status, err))
                logger.fatal('Error {} disabling ROSpec: {}'.format(status, err))
                return

            self.processDeferreds(msgName, lmsg.isSuccess())

        # in state SENT_ENABLE_ROSPEC, expect only ENABLE_ROSPEC_RESPONSE;
        # respond to favorable ENABLE_ROSPEC_RESPONSE by starting the enabled
        # ROSpec and advancing to state INVENTORYING.
        elif self.state == LLRPClient.STATE_SENT_ENABLE_ROSPEC:
            if msgName != 'ENABLE_ROSPEC_RESPONSE':
                logger.error('unexpected response {} ' \
                        ' when enabling ROSpec'.format(msgName))

            if not lmsg.isSuccess():
                status = lmsg.msgdict[msgName]['LLRPStatus']['StatusCode']
                err = lmsg.msgdict[msgName]['LLRPStatus']['ErrorDescription']
                logger.error('ENABLE_ROSPEC failed with status {}: {}' \
                        .format(status, err))
                logger.fatal('Error {} enabling ROSpec: {}'.format(status, err))
                return

            self.processDeferreds(msgName, lmsg.isSuccess())

        elif self.state == LLRPClient.STATE_INVENTORYING:
            if msgName not in ('RO_ACCESS_REPORT', 'READER_EVENT_NOTIFICATION',
                    'ADD_ACCESSSPEC_RESPONSE', 'ENABLE_ACCESSSPEC_RESPONSE'):
                logger.error('unexpected message {} while' \
                        ' inventorying'.format(msgName))
                return

            self.processDeferreds(msgName, lmsg.isSuccess())

        elif self.state == LLRPClient.STATE_SENT_DELETE_ACCESSSPEC:
            if msgName != 'DELETE_ACCESSSPEC_RESPONSE':
                logger.error('unexpected response {} ' \
                        ' when deleting AccessSpec'.format(msgName))

            self.processDeferreds(msgName, lmsg.isSuccess())

        elif self.state == LLRPClient.STATE_SENT_DELETE_ROSPEC:
            if msgName != 'DELETE_ROSPEC_RESPONSE':
                logger.error('unexpected response {} ' \
                        ' when deleting ROSpec'.format(msgName))

            if lmsg.isSuccess():
                logger.info('reader finished inventory')
                if self.disconnecting:
                    self.setState(LLRPClient.STATE_DISCONNECTED)
                else:
                    self.setState(LLRPClient.STATE_CONNECTED)

            else:
                status = lmsg.msgdict[msgName]['LLRPStatus']['StatusCode']
                err = lmsg.msgdict[msgName]['LLRPStatus']['ErrorDescription']
                logger.error('DELETE_ROSPEC failed with status {}: {}' \
                        .format(status, err))

            self.processDeferreds(msgName, lmsg.isSuccess())
            if self.disconnecting:
                logger.info('disconnecting')
                self.transport.loseConnection()

        else:
            logger.warn('message {} received in unknown state!'.format(msgName))

        if self._deferreds[msgName]:
            logger.error('there should NOT be Deferreds left for {},' \
                    ' but there are!'.format(msgName))


    def rawDataReceived (self, data):
        logger.debug('got {} bytes from reader: {}'.format(len(data),
                    data.encode('hex')))

        if self.expectingRemainingBytes:
            if len(data) >= self.expectingRemainingBytes:
                data = self.partialData + data
                self.partialData = ''
                self.expectingRemainingBytes -= len(data)
            else:
                # still not enough; wait until next time
                self.partialData += data
                self.expectingRemainingBytes -= len(data)
                return

        while data:
            # parse the message header to grab its length
            msg_type, msg_len, message_id = \
                struct.unpack(LLRPMessage.full_hdr_fmt,
                              data[:LLRPMessage.full_hdr_len])
            logger.debug('expect {} bytes (have {})'.format(msg_len, len(data)))

            if len(data) < msg_len:
                # got too few bytes
                self.partialData = data
                self.expectingRemainingBytes = msg_len - len(data)
                break
            else:
                # got at least the right number of bytes
                self.expectingRemainingBytes = 0
                try:
                    lmsg = LLRPMessage(msgbytes=data[:msg_len])
                    self.handleMessage(lmsg)
                    data = data[msg_len:]
                except LLRPError as err:
                    logger.warn('Failed to decode LLRPMessage: {}.  ' \
                            'Will not decode {} remaining bytes'.format(err,
                                len(data)))
                    break

    def panic (self, failure, *args):
        logger.error('panic(): {}'.format(args))
        logger.error(failure.getErrorMessage())
        logger.error(failure.getTraceback())

    def send_GET_READER_CAPABILITIES (self, onCompletion):
        self.sendLLRPMessage(LLRPMessage(msgdict={
            'GET_READER_CAPABILITIES': {
                'Ver':  1,
                'Type': 1,
                'ID':   0,
                'RequestedData': Capability_Name2Type['All']
            }}))
        self.setState(LLRPClient.STATE_SENT_GET_CAPABILITIES)
        self._deferreds['GET_READER_CAPABILITIES_RESPONSE'].append(onCompletion)

    def send_ADD_ROSPEC (self, rospec, onCompletion):
        self.sendLLRPMessage(LLRPMessage(msgdict={
            'ADD_ROSPEC': {
                'Ver':  1,
                'Type': 20,
                'ID':   0,
                'ROSpecID': rospec['ROSpecID'],
                'ROSpec': rospec,
            }}))
        self.setState(LLRPClient.STATE_SENT_ADD_ROSPEC)
        self._deferreds['ADD_ROSPEC_RESPONSE'].append(onCompletion)

    def send_ENABLE_ROSPEC (self, _, rospec, onCompletion):
        self.sendLLRPMessage(LLRPMessage(msgdict={
            'ENABLE_ROSPEC': {
                'Ver':  1,
                'Type': 24,
                'ID':   0,
                'ROSpecID': rospec['ROSpecID']
            }}))
        self.setState(LLRPClient.STATE_SENT_ENABLE_ROSPEC)
        self._deferreds['ENABLE_ROSPEC_RESPONSE'].append(onCompletion)

    def send_ADD_ACCESSSPEC (self, accessSpec, onCompletion):
        self.sendLLRPMessage(LLRPMessage(msgdict={
            'ADD_ACCESSSPEC': {
                'Ver':  1,
                'Type': 40,
                'ID':   0,
                'AccessSpec': accessSpec,
            }}))
        self._deferreds['ADD_ACCESSSPEC_RESPONSE'].append(onCompletion)

    def send_ENABLE_ACCESSSPEC (self, _, accessSpecID, onCompletion=None):
        self.sendLLRPMessage(LLRPMessage(msgdict={
            'ENABLE_ACCESSSPEC': {
                'Ver':  1,
                'Type': 42,
                'ID':   0,
                'AccessSpecID': accessSpecID,
            }}))

        if onCompletion:
            self._deferreds['ENABLE_ACCESSSPEC_RESPONSE'].append(onCompletion)

    def startAccess (self, readWords=None, writeWords=None, target = None,
            *args):
        m = Message_struct['AccessSpec']
        if not target:
            target = {
                'MB' : 0,
                'Pointer' : 0,
                'MaskBitCount': 0,
                'TagMask': '',
                'DataBitCount': 0,
                'TagData': ''
            }

        accessSpecID = 1

        opSpecParam = {
            'OpSpecID': 0,
            'AccessPassword': 0,
        }

        if readWords:
            opSpecParam['MB'] = readWords['MB']
            opSpecParam['WordPtr'] = readWords['WordPtr']
            opSpecParam['WordCount'] = readWords['WordCount']
            if 'OpSpecID' in readWords:
                opSpecParam['OpSpecID'] = readWords['OpSpecID']

        elif writeWords:
            opSpecParam['MB'] = writeWords['MB']
            opSpecParam['WordPtr'] = writeWords['WordPtr']
            opSpecParam['WriteDataWordCount'] = writeWords['WriteDataWordCount']
            opSpecParam['WriteData'] = writeWords['WriteData']
            if 'OpSpecID' in writeWords:
                opSpecParam['OpSpecID'] = writeWords['OpSpecID']
        else:
            raise LLRPError('startAccess requires readWords or writeWords.')

        accessSpec = {
            'Type': m['type'],
            'AccessSpecID': accessSpecID,
            'AntennaID': 0, # all antennas
            'ProtocolID': AirProtocol['EPCGlobalClass1Gen2'],
            'C': False, # disabled by default
            'ROSpecID': 0, # all ROSpecs
            'AccessSpecStopTrigger': {
                # 1 = stop after OperationCountValue accesses
                'AccessSpecStopTriggerType': 0,
                'OperationCountValue': 1,
            },
            'AccessCommand': {
                'TagSpecParameter': {
                    'C1G2TargetTag': { # XXX correct values?
                        'MB': target['MB'],
                        'M': 1,
                        'Pointer': target['Pointer'],
                        'MaskBitCount': target['MaskBitCount'],
                        'TagMask': target['TagMask'],
                        'DataBitCount': target['DataBitCount'],
                        'TagData': target['TagData']
                    }
                },
                'OpSpecParameter': opSpecParam,
            },
            'AccessReportSpec': {
                'AccessReportTrigger': 1 # report at end of access
            }
        }

        d = defer.Deferred()
        d.addCallback(self.send_ENABLE_ACCESSSPEC, accessSpecID)
        d.addErrback(self.panic, 'ADD_ACCESSSPEC failed')

        self.send_ADD_ACCESSSPEC(accessSpec, onCompletion=d)

    def startInventory (self, *args):
        """Add a ROSpec to the reader and enable it."""
        if self.state == LLRPClient.STATE_INVENTORYING:
            logger.warn('ignoring startInventory() while already inventorying')
            return None

        rospec = self.getROSpec()['ROSpec']

        logger.info('starting inventory')

        started = defer.Deferred()
        started.addCallback(self._setState_wrapper,
                LLRPClient.STATE_INVENTORYING)
        started.addErrback(self.panic, 'ENABLE_ROSPEC failed')

        if self.duration:
            task.deferLater(reactor, self.duration, self.stopPolitely, True)

        d = defer.Deferred()
        d.addCallback(self.send_ENABLE_ROSPEC, rospec, onCompletion=started)
        d.addErrback(self.panic, 'ADD_ROSPEC failed')

        self.send_ADD_ROSPEC(rospec, onCompletion=d)

    def getROSpec (self):
        if self.rospec:
            return self.rospec

        # create an ROSpec to define the reader's inventorying behavior
        self.rospec = LLRPROSpec(self, 1, duration_sec=self.duration,
                            report_every_n_tags=self.report_every_n_tags,
                            tx_power=self.tx_power, antennas=self.antennas,
                            tag_content_selector=self.tag_content_selector,
<<<<<<< HEAD
                            session=self.session)
=======
                            tag_population=self.tag_population)
>>>>>>> f999140a
        logger.debug('ROSpec: {}'.format(self.rospec))
        return self.rospec

    def stopPolitely (self, disconnect=False):
        """Delete all active ROSpecs.  Return a Deferred that will be called
           when the DELETE_ROSPEC_RESPONSE comes back."""
        logger.info('stopping politely')
        if disconnect:
            logger.info('will disconnect when stopped')
            self.disconnecting = True
        self.sendLLRPMessage(LLRPMessage(msgdict={
            'DELETE_ACCESSSPEC': {
                'Ver': 1,
                'Type': 41,
                'ID': 0,
                'AccessSpecID': 0 # all AccessSpecs
            }}))
        self.setState(LLRPClient.STATE_SENT_DELETE_ACCESSSPEC)

        d = defer.Deferred()
        d.addCallback(self.stopAllROSpecs)
        d.addErrback(self.panic, 'DELETE_ACCESSSPEC failed')

        self._deferreds['DELETE_ACCESSSPEC_RESPONSE'].append(d)
        return d

    def stopAllROSpecs (self, *args):
        self.sendLLRPMessage(LLRPMessage(msgdict={
            'DELETE_ROSPEC': {
                'Ver':  1,
                'Type': 21,
                'ID':   0,
                'ROSpecID': 0
            }}))
        self.setState(LLRPClient.STATE_SENT_DELETE_ROSPEC)

        d = defer.Deferred()
        d.addCallback(self._setState_wrapper, LLRPClient.STATE_DISCONNECTED)

        self._deferreds['DELETE_ROSPEC_RESPONSE'].append(d)
        return d

    def pause (self, duration_seconds=0):
        """Pause an inventory operation for a set amount of time."""
        logger.info('pausing for {} seconds'.format(duration_seconds))

        rospec = self.getROSpec()['ROSpec']

        self.sendLLRPMessage(LLRPMessage(msgdict={
            'DISABLE_ROSPEC': {
                'Ver':  1,
                'Type': 25,
                'ID':   0,
                'ROSpecID': rospec['ROSpecID']
            }}))
        self.setState(LLRPClient.STATE_PAUSING)

        d = defer.Deferred()
        d.addCallback(self._setState_wrapper, LLRPClient.STATE_PAUSED)
        self._deferreds['DISABLE_ROSPEC_RESPONSE'].append(d)

        if duration_seconds > 0:
            startAgain = task.deferLater(reactor, duration_seconds, lambda: 0)
            startAgain.addCallback(self.resume)

        return d

    def resume (self):
        if self.state in (LLRPClient.STATE_CONNECTED,
                LLRPClient.STATE_DISCONNECTED):
            self.startInventory()
            return

        if self.state != LLRPClient.STATE_PAUSED:
            logger.debug('cannot resume() if not paused; ignoring')
            return None

        logger.info('resuming')

        rospec = self.getROSpec()['ROSpec']

        d = defer.Deferred()
        d.addCallback(self._setState_wrapper, LLRPClient.STATE_INVENTORYING)
        d.addErrback(self.panic, 'resume() failed')
        self.send_ENABLE_ROSPEC(None, rospec, onCompletion=d)

    def sendLLRPMessage (self, llrp_msg):
        assert isinstance(llrp_msg, LLRPMessage)
        assert llrp_msg.msgbytes, "LLRPMessage is empty"
        self.transport.write(llrp_msg.msgbytes)

class LLRPClientFactory (ClientFactory):
    def __init__ (self, onFinish=None, reconnect=False,
            **kwargs):
        self.onFinish = onFinish
        self.reconnect = reconnect
        self.reconnect_delay = 1.0 # seconds
        self.client_args = kwargs

        # callbacks to pass to connected clients
        # (map of LLRPClient.STATE_* -> [list of callbacks])
        self._state_callbacks = {}
        for _, st_num in LLRPClient.getStates():
            self._state_callbacks[st_num] = []

        # message callbacks to pass to connected clients
        self._message_callbacks = defaultdict(list)

        self.protocols = set()

    def startedConnecting(self, connector):
        logger.info('connecting...')

    def addStateCallback (self, state, cb):
        assert state in self._state_callbacks
        self._state_callbacks[state].append(cb)

    def addTagReportCallback (self, cb):
        self._message_callbacks['RO_ACCESS_REPORT'].append(cb)

    def buildProtocol(self, _):
        proto = LLRPClient(factory=self, **self.client_args)

        # register state-change callbacks with new client
        for state, cbs in self._state_callbacks.items():
            for cb in cbs:
                proto.addStateCallback(state, cb)

        # register message callbacks with new client
        for msg_type, cbs in self._message_callbacks.items():
            for cb in cbs:
                proto.addMessageCallback(msg_type, cb)

        return proto

    def clientConnectionLost(self, connector, reason):
        logger.info('lost connection: {}'.format(reason.getErrorMessage()))
        ClientFactory.clientConnectionLost(self, connector, reason)
        if self.reconnect:
            time.sleep(self.reconnect_delay)
            connector.connect()
        elif not self.protocols:
            if self.onFinish:
                self.onFinish.callback(None)

    def clientConnectionFailed(self, connector, reason):
        logger.info('connection failed: {}'.format(reason.getErrorMessage()))
        ClientFactory.clientConnectionFailed(self, connector, reason)
        if self.reconnect:
            time.sleep(self.reconnect_delay)
            connector.connect()
        elif not self.protocols:
            if self.onFinish:
                self.onFinish.callback(None)

    def resumeInventory (self):
        for proto in self.protocols:
            proto.resume()

    def pauseInventory (self, seconds=0):
        for proto in self.protocols:
            proto.pause(seconds)

    def politeShutdown (self):
        """Stop inventory on all connected readers."""
        protoDeferreds = []
        for proto in self.protocols:
            protoDeferreds.append(proto.stopPolitely(disconnect=True))
        return defer.DeferredList(protoDeferreds)

    def getProtocolStates (self):
        states = {'{}'.format(proto.peername[0]): \
            LLRPClient.getStateName(proto.state) for proto in self.protocols}
        logger.info('states: {}'.format(states))
        return states<|MERGE_RESOLUTION|>--- conflicted
+++ resolved
@@ -157,11 +157,7 @@
             start_inventory=True, reset_on_connect=True,
             disconnect_when_done=True,
             tag_content_selector={},
-<<<<<<< HEAD
-            session=2):
-=======
-            tag_population=4):
->>>>>>> f999140a
+            session=2, tag_population=4):
         self.factory = factory
         self.setRawMode()
         self.state = LLRPClient.STATE_DISCONNECTED
@@ -171,11 +167,8 @@
         self.tx_power = tx_power
         self.modulation = modulation
         self.tari = tari
-<<<<<<< HEAD
         self.session = session
-=======
         self.tag_population = tag_population
->>>>>>> f999140a
         self.antennas = antennas
         self.duration = duration
         self.peername = None
@@ -701,11 +694,8 @@
                             report_every_n_tags=self.report_every_n_tags,
                             tx_power=self.tx_power, antennas=self.antennas,
                             tag_content_selector=self.tag_content_selector,
-<<<<<<< HEAD
-                            session=self.session)
-=======
+                            session=self.session,
                             tag_population=self.tag_population)
->>>>>>> f999140a
         logger.debug('ROSpec: {}'.format(self.rospec))
         return self.rospec
 
