from __future__ import print_function, unicode_literals
from collections import defaultdict
import pprint
import struct
import select

from binascii import hexlify
from socket import (AF_INET, SOCK_STREAM, SHUT_RDWR, SOL_SOCKET, SO_KEEPALIVE,
                    IPPROTO_TCP, TCP_NODELAY, socket, error as SocketError)
from threading import Thread, Event

from .llrp_proto import LLRPROSpec, LLRPError, Message_struct, \
    Message_Type2Name, Capability_Name2Type, AirProtocol, \
    llrp_data2xml, LLRPMessageDict, Modulation_Name2Type, \
    DEFAULT_MODULATION
from .llrp_errors import ReaderConfigurationError
from .log import get_logger, is_general_debug_enabled
from .util import BITMASK, natural_keys, iterkeys, find_closest

LLRP_DEFAULT_PORT = 5084

logger = get_logger(__name__)



class LLRPMessage(object):
    hdr_fmt = '!HI'
    hdr_struct = struct.Struct(hdr_fmt)
    hdr_len = hdr_struct.size  # == 6 bytes

    full_hdr_fmt = hdr_fmt + 'I'
    full_hdr_struct = struct.Struct(full_hdr_fmt)
    full_hdr_len = full_hdr_struct.size  # == 10 bytes

    def __init__(self, msgdict=None, msgbytes=None):
        if not (msgdict or msgbytes):
            raise LLRPError('Provide either a message dict or a sequence'
                            ' of bytes.')
        self.proto = None
        self.peername = None
        self.msgdict = None
        self.msgbytes = None
        if msgdict:
            self.msgdict = LLRPMessageDict(msgdict)

            if not msgbytes:
                self.serialize()
        if msgbytes:
            self.msgbytes = msgbytes
            if not msgdict:
                self.deserialize()

    def serialize(self):
        if self.msgdict is None:
            raise LLRPError('No message dict to serialize.')
        msgdict_iter = iterkeys(self.msgdict)
        name = next(msgdict_iter)
        logger.debugfast('serializing %s command', name)
        ver = self.msgdict[name]['Ver'] & BITMASK(3)
        msgtype = self.msgdict[name]['Type'] & BITMASK(10)
        msgid = self.msgdict[name]['ID']
        try:
            encoder = Message_struct[name]['encode']
        except KeyError:
            raise LLRPError('Cannot find encoder for message type '
                            '{}'.format(name))
        data = encoder(self.msgdict[name])
        self.msgbytes = self.full_hdr_struct.pack((ver << 10) | msgtype,
            len(data) + self.full_hdr_len, msgid) + data
        if is_general_debug_enabled():
            logger.debugfast('serialized bytes: %s', hexlify(self.msgbytes))
            logger.debugfast('done serializing %s command', name)

    def deserialize(self):
        """Turns a sequence of bytes into a message dictionary."""
        if self.msgbytes is None:
            raise LLRPError('No message bytes to deserialize.')
        data = self.msgbytes
        msgtype, length, msgid = self.full_hdr_struct.unpack(
            data[:self.full_hdr_len])
        ver = (msgtype >> 10) & BITMASK(3)
        msgtype = msgtype & BITMASK(10)
        try:
            name = Message_Type2Name[msgtype]
            logger.debugfast('deserializing %s command', name)
            decoder = Message_struct[name]['decode']
        except KeyError:
            raise LLRPError('Cannot find decoder for message type '
                            '{}'.format(msgtype))
        body = data[self.full_hdr_len:length]
        try:
            self.msgdict = {
                name: dict(decoder(body))
            }
            self.msgdict[name]['Ver'] = ver
            self.msgdict[name]['Type'] = msgtype
            self.msgdict[name]['ID'] = msgid
<<<<<<< HEAD
            logger.debugfast('done deserializing %s command', name)
=======
            logger.debug('done deserializing %s command', name)
        except ValueError:
            logger.exception('Unable to decode body %s, %s', body,
                    decoder(body))
>>>>>>> 635d2c2a
        except LLRPError:
            logger.exception('Problem with %s message format', name)
            return ''
        return ''

    def isSuccess(self):
        if not self.msgdict:
            return False
        msgName = self.getName()
        md = self.msgdict[msgName]

        try:
            if msgName == 'READER_EVENT_NOTIFICATION':
                ev = md['ReaderEventNotificationData']
                if 'ConnectionAttemptEvent' in ev:
                    return ev['ConnectionAttemptEvent']['Status'] == 'Success'
                elif 'AntennaEvent' in ev:
                    return ev['AntennaEvent']['EventType'] == 'Connected'
            elif 'LLRPStatus' in md:
                return md['LLRPStatus']['StatusCode'] == 'Success'
        except KeyError:
            logger.exception('failed to parse status from %s', msgName)
            return False

    def getName(self):
        if not self.msgdict:
            return None
        msgdict_iter = iterkeys(self.msgdict)
        return next(msgdict_iter)

    def __repr__(self):
        try:
            ret = llrp_data2xml(self.msgdict)
        except TypeError as te:
            logger.exception(te)
            ret = ''
        return ret


class C1G2TargetTag(object):
    def __init__(self, MB=0, Pointer=0, MaskBitCount=0, TagMask=b'',
                 DataBitCount=0, TagData=b''):
        self.MB = MB
        self.Match = 1
        self.Pointer = Pointer
        self.MaskBitCount = MaskBitCount
        self.TagMask = TagMask
        self.DataBitCount = DataBitCount
        self.TagData = TagData


class C1G2OpSpec(object):
    pass

class C1G2Read(C1G2OpSpec):
    def __init__(self, OpSpecID=0, AccessPassword=0, MB=0, WordPtr=0,
                 WordCount=0):
        self.OpSpecID = OpSpecID
        self.AccessPassword = AccessPassword
        # Memory bank: 3 User, 2 TID, 1 EPC, 0 Reserved'
        self.MB = MB
        self.WordPtr = WordPtr
        self.WordCount = WordCount

class C1G2Write(C1G2OpSpec):
    def __init__(self, OpSpecID=0, AccessPassword=0, MB=0, WordPtr=0,
                 WriteDataWordCount=0, WriteData=b''):
        self.OpSpecID = OpSpecID
        self.AccessPassword = AccessPassword
        # Memory bank: 3 User, 2 TID, 1 EPC, 0 Reserved'
        self.MB = MB
        self.WordPtr = WordPtr
        self.WriteDataWordCount = WriteDataWordCount
        self.WriteData = WriteData

class C1G2Kill(C1G2OpSpec):
    def __init__(self, OpSpecID=0, KillPassword=0):
        self.OpSpecID = OpSpecID
        self.KillPassword = KillPassword

class C1G2Recommission(C1G2OpSpec):
    def __init__(self, OpSpecID=0, KillPassword=0, Flag3SB=False,
                 Flag2SB=False, FlagLSB=False):
        self.OpSpecID = OpSpecID
        self.KillPassword = KillPassword
        # Memory bank: 3 User, 2 TID, 1 EPC, 0 Reserved'
        self.Flag3SB = Flag3SB
        self.Flag2SB = Flag2SB
        self.FlagLSB = FlagLSB

class C1G2LockPayload(object):
    def __init__(self, Privilege, DataField):
        if Privilege < 0 or Privilege > 3:
            raise ValueError("Invalid Privilege value")
        if DataField < 0 or Privilege > 4:
            raise ValueError("Invalid DataField value")

        self.Privilege = Privilege
        self.DataField = DataField

class C1G2Lock(C1G2OpSpec):
    def __init__(self, OpSpecID=0, AccessPassword=0, LockPayload=None):
        self.OpSpecID = OpSpecID
        self.AccessPassword = AccessPassword
        if not LockPayload:
            raise ValueError("At least one C1G2LockPayload needs to be defined")
        if not isinstance(LockPayload, list):
            LockPayload = [LockPayload]
        self.LockPayload = LockPayload

class C1G2BlockErase(C1G2OpSpec):
    def __init__(self, OpSpecID=0, AccessPassword=0, MB=0, WordPtr=0,
                 WriteCount=0):
        self.OpSpecID = OpSpecID
        self.AccessPassword = AccessPassword
        # Memory bank: 3 User, 2 TID, 1 EPC, 0 Reserved'
        self.MB = MB
        self.WordPtr = WordPtr
        self.WriteCount = WriteCount

class C1G2BlockWrite(C1G2OpSpec):
    def __init__(self, OpSpecID=0, AccessPassword=0, MB=0, WordPtr=0,
                 WriteDataWordCount=0, WriteData=b''):
        self.OpSpecID = OpSpecID
        self.AccessPassword = AccessPassword
        # Memory bank: 3 User, 2 TID, 1 EPC, 0 Reserved'
        self.MB = MB
        self.WordPtr = WordPtr
        self.WriteDataWordCount = WriteDataWordCount
        self.WriteData = WriteData

class C1G2BlockPermalock(C1G2OpSpec):
    def __init__(self, OpSpecID=0, AccessPassword=0, MB=0, BlockPtr=0,
                 BlockMaskWordCount=0, BlockMask=b''):
        self.OpSpecID = OpSpecID
        self.AccessPassword = AccessPassword
        # Memory bank: 3 User, 2 TID, 1 EPC, 0 Reserved'
        self.MB = MB
        self.BlockPtr = BlockPtr
        self.BlockMaskWordCount = BlockMaskWordCount
        self.BlockMask = BlockMask

class C1G2GetBlockPermalockStatus(C1G2OpSpec):
    def __init__(self, OpSpecID=0, AccessPassword=0, MB=0, BlockPtr=0,
                 BlockRange=0):
        self.OpSpecID = OpSpecID
        self.AccessPassword = AccessPassword
        # Memory bank: 3 User, 2 TID, 1 EPC, 0 Reserved'
        self.MB = MB
        self.BlockPtr = BlockPtr
        self.BlockRange = BlockRange


class LLRPReaderState(object):
    STATE_DISCONNECTED = 1
    STATE_CONNECTING = 2
    STATE_CONNECTED = 3
    STATE_SENT_GET_CONFIG = 4
    STATE_SENT_SET_CONFIG = 5
    STATE_SENT_ADD_ROSPEC = 15
    STATE_SENT_ENABLE_ROSPEC = 16
    STATE_SENT_START_ROSPEC = 17
    STATE_INVENTORYING = 18
    STATE_SENT_DELETE_ROSPEC = 19
    STATE_SENT_DELETE_ACCESSSPEC = 20
    STATE_SENT_GET_CAPABILITIES = 21
    STATE_PAUSING = 22
    STATE_PAUSED = 23
    STATE_SENT_ENABLE_IMPINJ_EXTENSIONS = 24

    @classmethod
    def getStates(cls):
        state_names = [st for st in dir(cls) if st.startswith('STATE_')]
        for state_name in state_names:
            state_num = getattr(LLRPReaderState, state_name)
            yield state_name, state_num

    @classmethod
    def getStateName(cls, state):
        try:
            return [st_name for st_name, st_num in cls.getStates()
                    if st_num == state][0]
        except IndexError:
            raise LLRPError('unknown state {}'.format(state))

<<<<<<< HEAD

class LLRPClient(object):
    def __init__(self, config, transport_tx_write=None,
                 state_change_callback=None):

        self.config = config
        self.transport_tx_write = transport_tx_write
        self.state_change_callback = state_change_callback

        self.state = LLRPReaderState.STATE_DISCONNECTED

=======
    def __init__(self, factory, duration=None, report_every_n_tags=None,
                 antennas=(1,), tx_power=0, modulation=DEFAULT_MODULATION,
                 tari=0, start_inventory=True, reset_on_connect=True,
                 disconnect_when_done=True,
                 report_timeout_ms=0,
                 tag_content_selector={},
                 mode_identifier=None,
                 session=2, tag_population=4,
                 tag_filter_mask=None,
                 impinj_extended_configuration=False,
                 impinj_search_mode=None,
                 impinj_tag_content_selector=None,
                 impinj_fixed_frequency_param=None):
        self.factory = factory
        self.setRawMode()
        self.state = LLRPClient.STATE_DISCONNECTED
        self.report_every_n_tags = report_every_n_tags
        self.report_timeout_ms = report_timeout_ms
>>>>>>> 635d2c2a
        self.capabilities = {}
        self.configuration = {}
        self.reader_mode = None
<<<<<<< HEAD

=======
        if isinstance(tx_power, int):
            self.tx_power = {ant: tx_power for ant in antennas}
        elif isinstance(tx_power, dict):
            if set(antennas) != set(tx_power.keys()):
                raise LLRPError('Must specify tx_power for each antenna')
            self.tx_power = tx_power.copy()
        else:
            raise LLRPError('tx_power must be dict or int')
        self.modulation = modulation
        self.tari = tari
        self.session = session
        self.tag_population = tag_population
        self.mode_identifier = mode_identifier
        self.tag_filter_mask = tag_filter_mask
        self.antennas = antennas
        self.duration = duration
>>>>>>> 635d2c2a
        self.peername = None

        self.tx_power_table = []

        if config.reset_on_connect:
            logger.info('will reset reader state on connect')
<<<<<<< HEAD
=======
        self.disconnect_when_done = disconnect_when_done
        self.tag_content_selector = tag_content_selector
        if self.start_inventory:
            logger.info('will start inventory on connect')
        if (impinj_search_mode is not None or
                impinj_tag_content_selector is not None or
                impinj_fixed_frequency_param is not None):
            logger.info('Enabling Impinj extensions')
        self.impinj_extended_configuration = impinj_extended_configuration
        self.impinj_search_mode = impinj_search_mode
        self.impinj_tag_content_selector = impinj_tag_content_selector
        self.impinj_fixed_frequency_param = impinj_fixed_frequency_param
>>>>>>> 635d2c2a

        if config.start_inventory:
            logger.info('will start inventory on connect')

        if config.impinj_search_mode is not None \
           or config.impinj_tag_content_selector is not None:
            logger.info('Enabling Impinj extensions')

        logger.info('using antennas: %s', config.antennas)
        logger.info('transmit power: %s', config.tx_power)


        # Deferreds to fire during state machine machinations
        self._deferreds = defaultdict(list)

        self.rospec = None

        self.last_msg_id = 0

        self.disconnecting = False



    def setState(self, newstate, onCompletion=None):
        assert newstate is not None
        if is_general_debug_enabled():
            logger.debugfast('state change: %s -> %s',
                            LLRPReaderState.getStateName(self.state),
                            LLRPReaderState.getStateName(newstate))

        self.state = newstate

        if self.state_change_callback:
            self.state_change_callback(newstate)

    def parseReaderConfig(self, confdict):
        """Parse a reader configuration dictionary.

        Examples:
        {
            Type: 23,
            Data: b'\x00'
        }
        {
            Type: 1023,
            Vendor: 25882,
            Subtype: 21,
            Data: b'\x00'
        }
        """
        logger.debug('parseReaderConfig input: %s', confdict)
        conf = {}
        for k, v in confdict.items():
            if not k.startswith('Parameter'):
                continue
            ty = v['Type']
            data = v['Data']
            vendor = None
            subtype = None
            try:
                vendor, subtype = v['Vendor'], v['Subtype']
            except KeyError:
                pass

            if ty == 1023:
                if vendor == 25882 and subtype == 37:
                    tempc = struct.unpack('!H', data)[0]
                    conf.update(temperature=tempc)
            else:
                conf[ty] = data
        return conf

    def parseCapabilities(self, capdict):
        """Parse a capabilities dictionary and adjust instance settings

           Sets the following instance variables:
           - self.antennas (list of antenna numbers, e.g., [1] or [1, 2])
           - self.tx_power_table (list of dBm values)
           - self.reader_mode (dictionary of mode settings, e.g., Tari)

           Raises ReaderConfigurationError if requested settings are not within
           reader's capabilities.
        """
        # check requested antenna set
        gdc = capdict['GeneralDeviceCapabilities']
        max_ant = gdc['MaxNumberOfAntennaSupported']
        if max(self.config.antennas) > max_ant:
            reqd = ','.join(map(str, self.config.antennas))
            avail = ','.join(map(str, range(1, max_ant + 1)))
            errmsg = ('Invalid antenna set specified: requested={},'
                      ' available={}; ignoring invalid antennas'.format(
                          reqd, avail))
            raise ReaderConfigurationError(errmsg)
        logger.debugfast('set antennas: %s', self.config.antennas)

        # parse available transmit power entries, set self.tx_power
        bandcap = capdict['RegulatoryCapabilities']['UHFBandCapabilities']
        self.tx_power_table = self.parsePowerTable(bandcap)
        logger.debugfast('tx_power_table: %s', self.tx_power_table)
        if self.config.tx_power_dbm is not None:
            self.setTxPowerDbm(self.config.tx_power_dbm)
        else:
            self.setTxPower(self.config.tx_power)

        # fill UHFC1G2RFModeTable & check requested modulation & Tari
        regcap = capdict['RegulatoryCapabilities']
        modes = regcap['UHFBandCapabilities']['UHFRFModeTable']
        mode_list = [modes[k] for k in sorted(modes.keys(), key=natural_keys)]

        # select a mode by matching available modes to requested parameters:
        # favor mode_identifier over modulation
        if self.config.mode_identifier is not None:
            logger.debugfast('Setting mode from mode_identifier=%s',
                             self.config.mode_identifier)
            try:
                mode = [mo for mo in mode_list
                        if mo['ModeIdentifier'] == self.config.mode_identifier][0]
                self.reader_mode = mode
            except IndexError:
                valid_modes = sorted(mo['ModeIdentifier'] for mo in mode_list)
                errstr = ('Invalid mode_identifier; valid mode_identifiers'
                          ' are {}'.format(valid_modes))
                raise ReaderConfigurationError(errstr)

        elif self.config.modulation is not None:
            logger.debugfast('Setting mode from modulation=%s',
                             self.config.modulation)
            try:
                mo = [mo for mo in mode_list
                      if mo['Mod'] == Modulation_Name2Type[self.config.modulation]][0]
                self.reader_mode = mo
            except IndexError:
                raise ReaderConfigurationError('Invalid modulation')

        if self.config.tari:
            if not self.reader_mode:
                errstr = 'Cannot set Tari without choosing a reader mode'
                raise ReaderConfigurationError(errstr)
            if self.config.tari > self.reader_mode['MaxTari']:
                errstr = ('Requested Tari is greater than MaxTari for selected'
                          'mode {}'.format(self.reader_mode))
                raise ReaderConfigurationError(errstr)

        logger.info('using reader mode: %s', self.reader_mode)

    def processDeferreds(self, msgName, isSuccess):
        deferreds = self._deferreds[msgName]
        if not deferreds:
            return
        if is_general_debug_enabled():
            logger.debugfast('running %d Deferreds for %s; '
                            'isSuccess=%s', len(deferreds), msgName, isSuccess)
        for deferred_cb in deferreds:
            deferred_cb(self.state, isSuccess)
        del self._deferreds[msgName]

    def handleMessage(self, lmsg):
        """Implements the LLRP client state machine."""
        logger.debugfast('LLRPMessage received in state %s: %s', self.state,
                         lmsg)
        msgName = lmsg.getName()

        # keepalives can occur at any time
        if msgName == 'KEEPALIVE':
            self.send_KEEPALIVE_ACK()
            return

        if msgName == 'RO_ACCESS_REPORT' and \
                self.state != LLRPReaderState.STATE_INVENTORYING:
            logger.debugfast('ignoring RO_ACCESS_REPORT because not inventorying')
            return

        if msgName == 'READER_EVENT_NOTIFICATION' and \
                self.state >= LLRPReaderState.STATE_CONNECTED:
            logger.debugfast('Got reader event notification')
            return

        if is_general_debug_enabled():
            logger.debugfast('in handleMessage(%s), there are %d Deferreds',
                             msgName, len(self._deferreds[msgName]))

        #######
        # LLRP client state machine follows.  Beware: gets thorny.  Note the
        # order of the LLRPReaderState.STATE_* fields.
        #######

        # in DISCONNECTED, CONNECTING, and CONNECTED states, expect only
        # READER_EVENT_NOTIFICATION messages.
        if self.state in (LLRPReaderState.STATE_DISCONNECTED,
                          LLRPReaderState.STATE_CONNECTING,
                          LLRPReaderState.STATE_CONNECTED):
            if msgName != 'READER_EVENT_NOTIFICATION':
                logger.error('unexpected message %s while connecting', msgName)
                return

            if not lmsg.isSuccess():
                rend = lmsg.msgdict[msgName]['ReaderEventNotificationData']
                try:
                    status = rend['ConnectionAttemptEvent']['Status']
                except KeyError:
                    status = '(unknown status)'
                logger.fatal('Could not start session on reader: %s', status)
                return

            self.disconnecting = False

            self.processDeferreds(msgName, lmsg.isSuccess())

            # a Deferred to call when we get GET_READER_CAPABILITIES_RESPONSE
<<<<<<< HEAD
            def get_reader_capabilities_cb(state, is_success, *args):
                if is_success:
                    self.setState(LLRPReaderState.STATE_CONNECTED)
                else:
                    self.panic(None, 'GET_READER_CAPABILITIES failed')

            if self.config.impinj_search_mode is not None \
               or self.config.impinj_tag_content_selector is not None:

                def enable_impinj_ext_cb(state, is_success, *args):
                    if is_success:
                        self.send_GET_READER_CAPABILITIES(
                            self, onCompletion=get_reader_capabilities_cb)
                    else:
                        self.panic(None, 'ENABLE_IMPINJ_EXTENSIONS failed')

                self.send_ENABLE_IMPINJ_EXTENSIONS(
                    onCompletion=enable_impinj_ext_cb)
=======
            d = defer.Deferred()
            d.addCallback(self._setState_wrapper, LLRPClient.STATE_CONNECTED)
            d.addErrback(self.panic, 'GET_READER_CAPABILITIES failed')

            if (self.impinj_search_mode is not None or
                    self.impinj_tag_content_selector is not None or
                    self.impinj_extended_configuration is not None or
                    self.impinj_fixed_frequency_param is not None):
                caps = defer.Deferred()
                caps.addCallback(self.send_GET_READER_CAPABILITIES,
                                 onCompletion=d)
                caps.addErrback(self.panic, 'ENABLE_IMPINJ_EXTENSIONS failed')
                self.send_ENABLE_IMPINJ_EXTENSIONS(onCompletion=caps)
>>>>>>> 635d2c2a
            else:
                self.send_GET_READER_CAPABILITIES(
                    self, onCompletion=get_reader_capabilities_cb)

        elif self.state == LLRPReaderState.STATE_SENT_ENABLE_IMPINJ_EXTENSIONS:
            if is_general_debug_enabled():
                logger.debugfast(lmsg)
            if msgName != 'CUSTOM_MESSAGE':
                logger.error('unexpected response %s while enabling Impinj'
                             'extensions', msgName)
                return

            if not lmsg.isSuccess():
                status = lmsg.msgdict[msgName]['LLRPStatus']['StatusCode']
                err = lmsg.msgdict[msgName]['LLRPStatus']['ErrorDescription']
                logger.fatal('Error %s enabling Impinj extensions: %s',
                             status, err)
                return
            logger.debugfast('Successfully enabled Impinj extensions')

            self.processDeferreds(msgName, lmsg.isSuccess())

        # in state SENT_GET_CAPABILITIES, expect GET_CAPABILITIES_RESPONSE;
        # respond to this message by advancing to state CONNECTED.
        elif self.state == LLRPReaderState.STATE_SENT_GET_CAPABILITIES:
            if msgName != 'GET_READER_CAPABILITIES_RESPONSE':
                logger.error('unexpected response %s getting capabilities',
                             msgName)
                return

            if not lmsg.isSuccess():
                status = lmsg.msgdict[msgName]['LLRPStatus']['StatusCode']
                err = lmsg.msgdict[msgName]['LLRPStatus']['ErrorDescription']
                logger.fatal('Error %s getting capabilities: %s', status, err)
                return

            self.capabilities = \
                lmsg.msgdict['GET_READER_CAPABILITIES_RESPONSE']
            if is_general_debug_enabled():
                logger.debugfast('Capabilities: %s',
                                 pprint.pformat(self.capabilities))
            try:
                self.parseCapabilities(self.capabilities)
            except LLRPError as err:
                logger.exception('Capabilities mismatch')
                raise err

            self.processDeferreds(msgName, lmsg.isSuccess())

            def get_reader_config_cb(state, is_success, *args):
                if is_success:
                    self.setState(LLRPReaderState.STATE_SENT_GET_CONFIG)
                else:
                    self.panic(None, 'GET_READER_CONFIG failed')

            if self.disconnecting:
                return
            self.send_GET_READER_CONFIG(onCompletion=get_reader_config_cb)

        elif self.state == LLRPReaderState.STATE_SENT_GET_CONFIG:
            if msgName not in ('GET_READER_CONFIG_RESPONSE',
                               'DELETE_ACCESSSPEC_RESPONSE',
                               'DELETE_ROSPEC_RESPONSE'):
                logger.error('unexpected response %s getting config',
                             msgName)
                return

            if not lmsg.isSuccess():
                status = lmsg.msgdict[msgName]['LLRPStatus']['StatusCode']
                err = lmsg.msgdict[msgName]['LLRPStatus']['ErrorDescription']
                logger.fatal('Error %s getting reader config: %s', status, err)
                return

            if msgName == 'GET_READER_CONFIG_RESPONSE':
                config = lmsg.msgdict['GET_READER_CONFIG_RESPONSE']
                self.configuration = self.parseReaderConfig(config)
                logger.debug('Reader configuration: %s', self.configuration)

            self.processDeferreds(msgName, lmsg.isSuccess())

            def set_reader_config_cb(state, is_success, *args):
                if is_success:
                    self.setState(LLRPReaderState.STATE_SENT_SET_CONFIG)
                else:
                    self.panic(None, 'SET_READER_CONFIG failed')

            if self.disconnecting:
                return
            self.send_ENABLE_EVENTS_AND_REPORTS()
            self.send_SET_READER_CONFIG(onCompletion=set_reader_config_cb)

        elif self.state == LLRPReaderState.STATE_SENT_SET_CONFIG:
            if msgName not in ('SET_READER_CONFIG_RESPONSE',
                               'GET_READER_CONFIG_RESPONSE',
                               'DELETE_ACCESSSPEC_RESPONSE'):
                logger.error('unexpected response %s setting config',
                             msgName)
                return

            if not lmsg.isSuccess():
                status = lmsg.msgdict[msgName]['LLRPStatus']['StatusCode']
                err = lmsg.msgdict[msgName]['LLRPStatus']['ErrorDescription']
                logger.fatal('Error %s setting reader config: %s', status, err)
                return

            self.processDeferreds(msgName, lmsg.isSuccess())

            if self.disconnecting:
                return

            if self.config.reset_on_connect:
                def on_politely_stopped_cb(state, is_success, *args):
                    if is_success:
                        self.setState(LLRPReaderState.STATE_CONNECTED)
                        if self.config.start_inventory:
                            self.startInventory()

                self.stopPolitely(onCompletion=on_politely_stopped_cb)
            elif self.config.start_inventory:
                self.startInventory()

        # in state SENT_ADD_ROSPEC, expect only ADD_ROSPEC_RESPONSE; respond to
        # favorable ADD_ROSPEC_RESPONSE by enabling the added ROSpec and
        # advancing to state SENT_ENABLE_ROSPEC.
        elif self.state == LLRPReaderState.STATE_SENT_ADD_ROSPEC:
            if msgName != 'ADD_ROSPEC_RESPONSE':
                logger.error('unexpected response %s when adding ROSpec',
                             msgName)
                return

            if not lmsg.isSuccess():
                status = lmsg.msgdict[msgName]['LLRPStatus']['StatusCode']
                err = lmsg.msgdict[msgName]['LLRPStatus']['ErrorDescription']
                logger.fatal('Error %s adding ROSpec: %s', status, err)
                return

            self.processDeferreds(msgName, lmsg.isSuccess())

        # in state SENT_ENABLE_ROSPEC, expect only ENABLE_ROSPEC_RESPONSE;
        # respond to favorable ENABLE_ROSPEC_RESPONSE by starting the enabled
        # ROSpec and advancing to state SENT_START_ROSPEC.
        elif self.state == LLRPReaderState.STATE_SENT_ENABLE_ROSPEC:
            if msgName != 'ENABLE_ROSPEC_RESPONSE':
                logger.error('unexpected response %s when enabling ROSpec',
                             msgName)
                return

            if not lmsg.isSuccess():
                status = lmsg.msgdict[msgName]['LLRPStatus']['StatusCode']
                err = lmsg.msgdict[msgName]['LLRPStatus']['ErrorDescription']
                logger.fatal('Error %s enabling ROSpec: %s', status, err)
                return

            self.processDeferreds(msgName, lmsg.isSuccess())

        # in state PAUSING, we have sent a DISABLE_ROSPEC, so expect only
        # DISABLE_ROSPEC_RESPONSE.  advance to state PAUSED.
        elif self.state == LLRPReaderState.STATE_PAUSING:
            if msgName != 'DISABLE_ROSPEC_RESPONSE':
                logger.error('unexpected response %s '
                             ' when disabling ROSpec', msgName)

            if not lmsg.isSuccess():
                status = lmsg.msgdict[msgName]['LLRPStatus']['StatusCode']
                err = lmsg.msgdict[msgName]['LLRPStatus']['ErrorDescription']
                logger.error('DISABLE_ROSPEC failed with status %s: %s',
                             status, err)
                logger.warn('Error %s disabling ROSpec: %s', status, err)

            self.processDeferreds(msgName, lmsg.isSuccess())

        # in state SENT_START_ROSPEC, expect only START_ROSPEC_RESPONSE;
        # respond to favorable START_ROSPEC_RESPONSE by advancing to state
        # INVENTORYING.
        elif self.state == LLRPReaderState.STATE_SENT_START_ROSPEC:
            if msgName == 'RO_ACCESS_REPORT':
                return
            if msgName == 'READER_EVENT_NOTIFICATION':
                return
            if msgName != 'START_ROSPEC_RESPONSE':
                logger.error('unexpected response %s when starting ROSpec',
                             msgName)

            if not lmsg.isSuccess():
                status = lmsg.msgdict[msgName]['LLRPStatus']['StatusCode']
                err = lmsg.msgdict[msgName]['LLRPStatus']['ErrorDescription']
                logger.error('START_ROSPEC failed with status %s: %s',
                             status, err)
                logger.fatal('Error %s starting ROSpec: %s', status, err)
                return

            self.processDeferreds(msgName, lmsg.isSuccess())

        elif self.state == LLRPReaderState.STATE_INVENTORYING:
            if msgName not in ('RO_ACCESS_REPORT',
                               'READER_EVENT_NOTIFICATION',
                               'ADD_ACCESSSPEC_RESPONSE',
                               'ENABLE_ACCESSSPEC_RESPONSE',
                               'DISABLE_ACCESSSPEC_RESPONSE',
                               'DELETE_ACCESSSPEC_RESPONSE'):
                logger.error('unexpected message %s while inventorying',
                             msgName)
                return

            self.processDeferreds(msgName, lmsg.isSuccess())

        elif self.state == LLRPReaderState.STATE_SENT_DELETE_ACCESSSPEC:
            if msgName != 'DELETE_ACCESSSPEC_RESPONSE':
                logger.error('unexpected response %s when deleting AccessSpec',
                             msgName)

            self.processDeferreds(msgName, lmsg.isSuccess())

        elif self.state == LLRPReaderState.STATE_SENT_DELETE_ROSPEC:
            if msgName != 'DELETE_ROSPEC_RESPONSE':
                logger.error('unexpected response %s when deleting ROSpec',
                             msgName)

            if not lmsg.isSuccess():
                status = lmsg.msgdict[msgName]['LLRPStatus']['StatusCode']
                err = lmsg.msgdict[msgName]['LLRPStatus']['ErrorDescription']
                logger.error('DELETE_ROSPEC failed with status %s: %s',
                             status, err)

            self.processDeferreds(msgName, lmsg.isSuccess())


        else:
            logger.warn('message %s received in unknown state!', msgName)

        if self._deferreds[msgName]:
            logger.error('there should NOT be Deferreds left for %s,'
                         ' but there are!', msgName)

    def panic(self, failure, *args):
        logger.error('panic(): %s', args)
        #logger.error(failure.getErrorMessage())
        #logger.error(failure.getTraceback())
        return failure

    def complain(self, failure, *args):
        logger.warn('complain(): %s', args)

    def send_KEEPALIVE_ACK(self):
        self.sendMessage({
            'KEEPALIVE_ACK': {
                'Ver':  1,
                'Type': 72,
                'ID':   0,
            }})

    def send_ENABLE_IMPINJ_EXTENSIONS(self, onCompletion):
        self.sendMessage({
            'CUSTOM_MESSAGE': {
                'Ver': 1,
                'Type': 1023,
                'ID': 0,
                'VendorID': 25882,
                'Subtype': 21,
                # skip payload
            }})
        self.setState(LLRPReaderState.STATE_SENT_ENABLE_IMPINJ_EXTENSIONS)
        self._deferreds['CUSTOM_MESSAGE'].append(onCompletion)

    def send_GET_READER_CAPABILITIES(self, _, onCompletion):
        self.sendMessage({
            'GET_READER_CAPABILITIES': {
                'Ver':  1,
                'Type': 1,
                'ID':   0,
                'RequestedData': Capability_Name2Type['All']
            }})
        self.setState(LLRPReaderState.STATE_SENT_GET_CAPABILITIES)
        self._deferreds['GET_READER_CAPABILITIES_RESPONSE'].append(
            onCompletion)

    def send_GET_READER_CONFIG(self, onCompletion):
<<<<<<< HEAD
        self.sendMessage({
            'GET_READER_CONFIG': {
                'Ver':  1,
                'Type': 2,
                'ID':   0,
                'RequestedData': Capability_Name2Type['All']
            }})
        self.setState(LLRPReaderState.STATE_SENT_GET_CONFIG)
=======
        cfg = {
            'Ver':  1,
            'Type': 2,
            'ID':   0,
            'RequestedData': Capability_Name2Type['All']
        }
        if self.impinj_extended_configuration:
            cfg['CustomParameters'] = [
                {
                    'VendorID': 25882,
                    # per Octane LLRP guide:
                    # 21 = ImpinjRequestedData
                    # 2000 = All configuration params
                    'Subtype': 21,
                    'Payload': struct.pack('!I', 2000)
                }
            ]
        self.sendMessage({'GET_READER_CONFIG': cfg})
        self.setState(LLRPClient.STATE_SENT_GET_CONFIG)
>>>>>>> 635d2c2a
        self._deferreds['GET_READER_CONFIG_RESPONSE'].append(
            onCompletion)

    def send_ENABLE_EVENTS_AND_REPORTS(self):
        self.sendMessage({
            'ENABLE_EVENTS_AND_REPORTS': {
                'Ver': 1,
                'Type': 64,
                'ID': 0,
            }})

    def send_SET_READER_CONFIG(self, onCompletion):
        msg = {
            'SET_READER_CONFIG': {
                'Ver':  1,
                'Type': 3,
                'ID':   0,
                'ResetToFactoryDefaults': False,
                'ReaderEventNotificationSpec': {
                    'EventNotificationState': {
<<<<<<< HEAD
                        'HoppingEvent': False,
                        'GPIEvent': False,
                        'ROSpecEvent': False,
                        'ReportBufferFillWarning': False,
                        'ReaderExceptionEvent': False,
                        'RFSurveyEvent': False,
                        'AISpecEvent': False,
                        'AISpecEventWithSingulation': False,
                        'AntennaEvent': False,
                        ## Next one will only be available
                        ## with llrp v2 (spec 1_1)
                        #'SpecLoopEvent': False,
                    },
                }
            }
        }
        for event, enabled in self.config.event_selector.items():
            msg['SET_READER_CONFIG']['ReaderEventNotificationSpec']\
                ['EventNotificationState'][event] = enabled
        self.sendMessage(msg)
        self.setState(LLRPReaderState.STATE_SENT_SET_CONFIG)
=======
                            'HoppingEvent': False,
                            'GPIEvent': False,
                            'ROSpecEvent': False,
                            'ReportBufferFillWarning': False,
                            'ReaderExceptionEvent': False,
                            'RFSurveyEvent': False,
                            'AISpecEvent': False,
                            'AISpecEventWithSingulation': False,
                            'AntennaEvent': False,
                            ## Next one will only be available
                            ## with llrp v2 (spec 1_1)
                            #'SpecLoopEvent': True,
                    },
                }
            }})
        self.setState(LLRPClient.STATE_SENT_SET_CONFIG)
>>>>>>> 635d2c2a
        self._deferreds['SET_READER_CONFIG_RESPONSE'].append(
            onCompletion)

    def send_ADD_ROSPEC(self, rospec, onCompletion):
        logger.debugfast('about to send_ADD_ROSPEC')
        self.sendMessage({
            'ADD_ROSPEC': {
                'Ver':  1,
                'Type': 20,
                'ID':   0,
                'ROSpecID': rospec['ROSpecID'],
                'ROSpec': rospec,
            }
        })
        logger.debugfast('sent ADD_ROSPEC')
        self.setState(LLRPReaderState.STATE_SENT_ADD_ROSPEC)
        self._deferreds['ADD_ROSPEC_RESPONSE'].append(onCompletion)

    def send_ENABLE_ROSPEC(self, _, rospec, onCompletion):
        self.sendMessage({
            'ENABLE_ROSPEC': {
                'Ver':  1,
                'Type': 24,
                'ID':   0,
                'ROSpecID': rospec['ROSpecID']
            }})
        self.setState(LLRPReaderState.STATE_SENT_ENABLE_ROSPEC)
        self._deferreds['ENABLE_ROSPEC_RESPONSE'].append(onCompletion)

    def send_START_ROSPEC(self, _, rospec, onCompletion):
        self.sendMessage({
            'START_ROSPEC': {
                'Ver':  1,
                'Type': 22,
                'ID':   0,
                'ROSpecID': rospec['ROSpecID']
            }})
        self.setState(LLRPReaderState.STATE_SENT_START_ROSPEC)
        self._deferreds['START_ROSPEC_RESPONSE'].append(onCompletion)

    def send_ADD_ACCESSSPEC(self, accessSpec, onCompletion):
        self.sendMessage({
            'ADD_ACCESSSPEC': {
                'Ver':  1,
                'Type': 40,
                'ID':   0,
                'AccessSpec': accessSpec,
            }})
        self._deferreds['ADD_ACCESSSPEC_RESPONSE'].append(onCompletion)

    def send_DISABLE_ACCESSSPEC(self, accessSpecID=1, onCompletion=None):
        self.sendMessage({
            'DISABLE_ACCESSSPEC': {
                'Ver':  1,
                'Type': 43,
                'ID':   0,
                'AccessSpecID': accessSpecID,
            }})

        if onCompletion:
            self._deferreds['DISABLE_ACCESSSPEC_RESPONSE'].append(onCompletion)

    def send_ENABLE_ACCESSSPEC(self, _, accessSpecID, onCompletion=None):
        self.sendMessage({
            'ENABLE_ACCESSSPEC': {
                'Ver':  1,
                'Type': 42,
                'ID':   0,
                'AccessSpecID': accessSpecID,
            }})

        if onCompletion:
            self._deferreds['ENABLE_ACCESSSPEC_RESPONSE'].append(onCompletion)

    def send_DELETE_ACCESSSPEC(self, accessSpecID=1,
                               onCompletion=None):
        # logger.info('Deleting current accessSpec.')
        self.sendMessage({
            'DELETE_ACCESSSPEC': {
                'Ver': 1,
                'Type': 41,
                'ID': 0,
                'AccessSpecID': accessSpecID  # ONE AccessSpec
            }})

        if onCompletion:
            self._deferreds['DELETE_ACCESSSPEC_RESPONSE'].append(onCompletion)

    def startAccess(self, opSpec, targetSpec=None, stopAfterCount=0,
                    accessSpecID=1):
        if not targetSpec:
            # XXX correct default values?
            targetSpec = [C1G2TargetTag()]
        if not isinstance(targetSpec, list):
            targetSpec = [targetSpec]
        elif len(targetSpec) > 2:
            raise ValueError("A maximum of 2 C1G2TargetTag is allowed per "
                             "accessSpec")
        targetParam = []
        for target in targetSpec:
            targetParam.append({
                'MB': target.MB,
                'M': target.Match,
                'Pointer': target.Pointer,
                'MaskBitCount': target.MaskBitCount,
                'TagMask': target.TagMask,
                'DataBitCount': target.DataBitCount,
                'TagData': target.TagData
            })

        accessStopParam = {
            'AccessSpecStopTriggerType': 1 if stopAfterCount > 0 else 0,
            'OperationCountValue': stopAfterCount,
        }

        if isinstance(opSpec, C1G2Read):
            opSpecParam = {
                'OpSpecID': opSpec.OpSpecID,
                'AccessPassword': opSpec.AccessPassword,
                'MB': opSpec.MB,
                'WordPtr': opSpec.WordPtr,
                'WordCount': opSpec.WordCount
            }
        elif isinstance(opSpec, (C1G2Write, C1G2BlockWrite)):
            opSpecParam = {
                'OpSpecID': opSpec.OpSpecID,
                'AccessPassword': opSpec.AccessPassword,
                'MB': opSpec.MB,
                'WordPtr': opSpec.WordPtr,
                'WriteDataWordCount': opSpec.WriteDataWordCount,
                'WriteData': opSpec.WriteData
            }
        elif isinstance(opSpec, C1G2Lock):
            opSpecParam = {
                'OpSpecID': opSpec.OpSpecID,
                'AccessPassword': opSpec.AccessPassword,
                'LockPayload': []
            }
            for payload in opSpec.LockPayload:
                opSpecParam['LockPayload'].append({
                    'Privilege': payload.Privilege,
                    'DataField': payload.DataField
                })
        else:
            raise LLRPError('Selected opSpec type is not yet supported.')

        m = Message_struct['AccessSpec']
        accessSpec = {
            'Type': m['type'],
            'AccessSpecID': accessSpecID,
            'AntennaID': 0,  # all antennas
            'ProtocolID': AirProtocol['EPCGlobalClass1Gen2'],
            'C': False,  # disabled by default
            'ROSpecID': 0,  # all ROSpecs
            'AccessSpecStopTrigger': accessStopParam,
            'AccessCommand': {
                'TagSpecParameter': {
                    'C1G2TargetTag': targetParam,
                },
                'OpSpecParameter': opSpecParam,
            },
            'AccessReportSpec': {
                'AccessReportTrigger': 1  # report at end of access
            }
        }
        logger.debugfast('AccessSpec: %s', accessSpec)

        def add_accessspec_cb(state, is_success, *args):
            if is_success:
                self.send_ENABLE_ACCESSSPEC(state, accessSpecID)
            else:
                self.panic(None, 'ADD_ACCESSSPEC failed')

        self.send_ADD_ACCESSSPEC(accessSpec,
                                 onCompletion=add_accessspec_cb)

    def nextAccess(self, opSpec, targetSpec=None, stopAfterCount=0,
                   accessSpecID=1):
        def start_next_accessspec_cb(state, is_success, *args):
            self.startAccess(opSpec=opSpec,
                             targetSpec=targetSpec,
                             stopAfterCount=stopAfterCount,
                             accessSpecID=accessSpecID)

        def disable_accessspec_cb(state, is_success, *args):
            self.send_DELETE_ACCESSSPEC(accessSpecID,
                                        onCompletion=start_next_accessspec_cb)
            #if not is_success:
            #    self.panic(None, 'DISABLE_ACCESSSPEC failed')

        self.send_DISABLE_ACCESSSPEC(accessSpecID,
                                     onCompletion=disable_accessspec_cb)

    def startInventory(self, force_regen_rospec=False):
        """Add a ROSpec to the reader and enable it."""
        if self.state == LLRPReaderState.STATE_INVENTORYING:
            logger.warn('ignoring startInventory() while already inventorying')
            return None

        rospec = self.getROSpec(force_new=force_regen_rospec)['ROSpec']

        logger.info('starting inventory')

        # upside-down chain of callbacks: add, enable, start ROSpec
        # started_rospec = defer.Deferred()
        # started_rospec.addCallback(self._setState_wrapper,
        #                            LLRPReaderState.STATE_INVENTORYING)
        # started_rospec.addErrback(self.panic, 'START_ROSPEC failed')
        # logger.debugfast('made started_rospec')

        def enabled_rospec_cb(state, is_success, *args):
            if is_success:
                self.setState(LLRPReaderState.STATE_INVENTORYING)
            else:
                self.panic(None, 'ENABLE_ROSPEC failed')

        logger.debugfast('made enabled_rospec')

        def send_added_rospec_cb(state, is_success, *args):
            if is_success:
                self.send_ENABLE_ROSPEC(state, rospec,
                                        onCompletion=enabled_rospec_cb)
            else:
                self.panic(None, 'ADD_ROSPEC failed')

        logger.debugfast('made added_rospec')

        self.send_ADD_ROSPEC(rospec, onCompletion=send_added_rospec_cb)

    def getROSpec(self, force_new=False):
        if self.rospec and not force_new:
            return self.rospec

        # create an ROSpec to define the reader's inventorying behavior
        config = self.config
        rospec_kwargs = dict(
            duration_sec=config.duration,
            report_every_n_tags=config.report_every_n_tags,
            report_timeout_ms=config.report_timeout_ms,
            tx_power=config.tx_power,
            antennas=config.antennas,
            tag_content_selector=config.tag_content_selector,
            session=config.session,
            tari=config.tari,
            tag_population=config.tag_population
        )
<<<<<<< HEAD
        logger.info('Impinj search mode? %s', config.impinj_search_mode)
        if config.impinj_search_mode is not None:
            rospec_kwargs['impinj_search_mode'] = config.impinj_search_mode
        if config.impinj_tag_content_selector is not None:
            rospec_kwargs['impinj_tag_content_selector'] = \
                config.impinj_tag_content_selector
=======
        if self.tag_filter_mask is not None:
            rospec_kwargs['tag_filter_mask'] = self.tag_filter_mask
        logger.info('Impinj search mode? %s', self.impinj_search_mode)
        if self.impinj_search_mode is not None:
            rospec_kwargs['impinj_search_mode'] = self.impinj_search_mode
        if self.impinj_tag_content_selector is not None:
            rospec_kwargs['impinj_tag_content_selector'] = \
                self.impinj_tag_content_selector
        if self.impinj_fixed_frequency_param is not None:
            rospec_kwargs['impinj_fixed_frequency_param'] = \
                self.impinj_fixed_frequency_param
>>>>>>> 635d2c2a

        self.rospec = LLRPROSpec(self.reader_mode, 1, **rospec_kwargs)
        logger.debugfast('ROSpec: %s', self.rospec)
        return self.rospec

    def stopPolitely(self, onCompletion=None, disconnect=False):
        """Delete all active ROSpecs.  Return a Deferred that will be called
           when the DELETE_ROSPEC_RESPONSE comes back."""
        logger.info('stopping politely')
        if disconnect:
            self.disconnecting = True
        self.sendMessage({
            'DELETE_ACCESSSPEC': {
                'Ver': 1,
                'Type': 41,
                'ID': 0,
                'AccessSpecID': 0  # all AccessSpecs
            }})
        self.setState(LLRPReaderState.STATE_SENT_DELETE_ACCESSSPEC)

        def send_delete_accessspec_cb(state, is_success, *args):
            if is_success:
                self.stopAllROSpecs(onCompletion)
            else:
                self.panic(None, 'DELETE_ACCESSSPEC failed')
                if onCompletion:
                    onCompletion(state, is_success, *args)

        self._deferreds['DELETE_ACCESSSPEC_RESPONSE'].append(
            send_delete_accessspec_cb)

    def stopAllROSpecs(self, onCompletion=None):
        self.sendMessage({
            'DELETE_ROSPEC': {
                'Ver':  1,
                'Type': 21,
                'ID':   0,
                'ROSpecID': 0
            }})
        self.setState(LLRPReaderState.STATE_SENT_DELETE_ROSPEC)

        def stop_all_rospecs_cb(state, is_success, *args):
            if not is_success:
                self.panic(None, 'DELETE_ROSPEC failed')
            if onCompletion:
                onCompletion(state, is_success, *args)

        self._deferreds['DELETE_ROSPEC_RESPONSE'].append(stop_all_rospecs_cb)
        return None

    @staticmethod
    def parsePowerTable(uhfbandcap):
        """Parse the transmit power table

        @param uhfbandcap: Capability dictionary from
            self.capabilities['RegulatoryCapabilities']['UHFBandCapabilities']
        @return: a list of [0, dBm value, dBm value, ...]

        >>> LLRPReaderState.parsePowerTable({'TransmitPowerLevelTableEntry1': \
            {'Index': 1, 'TransmitPowerValue': 3225}})
        [0, 32.25]
        >>> LLRPReaderState.parsePowerTable({})
        [0]
        """
        bandtbl = {k: v for k, v in uhfbandcap.items()
                   if k.startswith('TransmitPowerLevelTableEntry')}
        tx_power_table = [0] * (len(bandtbl) + 1)
        for k, v in bandtbl.items():
            idx = v['Index']
            tx_power_table[idx] = int(v['TransmitPowerValue']) / 100.0

        return tx_power_table

    def get_tx_power(self, tx_power):
        """Validates tx_power against self.tx_power_table

        @param tx_power: index into the self.tx_power_table list; if tx_power
            is 0 then the max power from self.tx_power_table
        @return: a dict {antenna: (tx_power_index, power_dbm)} from
            self.tx_power_table
        @raise: LLRPError if the requested index is out of range
        """
        if not self.tx_power_table:
            logger.warn('get_tx_power(): tx_power_table is empty!')
            return {}

        logger.debugfast('requested tx_power: %s', tx_power)
        min_power = self.tx_power_table.index(min(self.tx_power_table))
        max_power = self.tx_power_table.index(max(self.tx_power_table))

        ret = {}
        for antid, tx_power in tx_power.items():
            if tx_power == 0:
                # tx_power = 0 means max power
                max_power_dbm = max(self.tx_power_table)
                tx_power = self.tx_power_table.index(max_power_dbm)
                ret[antid] = (tx_power, max_power_dbm)

            try:
                power_dbm = self.tx_power_table[tx_power]
                ret[antid] = (tx_power, power_dbm)
            except IndexError:
                raise LLRPError('Invalid tx_power for antenna {}: '
                                'requested={}, min_available={}, '
                                'max_available={}'.format(
                                    antid, tx_power, min_power,
                                    max_power))
        return ret

    def setTxPowerDbm(self, tx_pow_dbm=None):
        if tx_pow_dbm is None:
            # select max TX power
            ret_tx_power = {ant: self.tx_power_table[-1]
                            for ant in self.config.antennas}
        else:
            ret_config_dbm = {}
            ret_tx_power = {}
            for antid, req_dbm in tx_pow_dbm.items():
                tx_power, real_dbm = find_closest(self.tx_power_table, req_dbm)
                ret_config_dbm[antid] = req_dbm
                ret_tx_power[antid] = tx_power
                logger.debug("Want %.1f dBm output, select %.1f dBm, idx %d",
                             req_dbm, real_dbm, tx_power)
            self.config.tx_power_dbm = ret_config_dbm

        self.setTxPower(ret_tx_power)

    def setTxPower(self, tx_power):
        """Set the transmission power for one or more antennas.

        @param tx_power: index into self.tx_power_table
        """
        tx_pow_validated = self.get_tx_power(tx_power)
        logger.debugfast('tx_pow_validated: %s', tx_pow_validated)
        needs_update = False
        for ant, (tx_pow_idx, tx_pow_dbm) in tx_pow_validated.items():
            if self.config.tx_power[ant] != tx_pow_idx:
                self.config.tx_power[ant] = tx_pow_idx
                needs_update = True

            logger.debugfast('tx_power for antenna %s: %s (%s dBm)', ant,
                         tx_pow_idx, tx_pow_dbm)

        if needs_update and self.state == LLRPReaderState.STATE_INVENTORYING:
            logger.debugfast('changing tx power; will stop politely, then resume')
            def on_politely_stopped_cb(state, is_success, *args):
                if is_success:
                    self.setState(LLRPReaderState.STATE_CONNECTED)
                    self.startInventory(force_regen_rospec=True)
            self.stopPolitely(onCompletion=on_politely_stopped_cb)

    def pause(self, duration_seconds=0, force=False, force_regen_rospec=False):
        """Pause an inventory operation for a set amount of time."""
        logger.debugfast('pause(%s)', duration_seconds)
        # Temporary error until fixed.
        if duration_seconds > 0:
            raise ReaderConfigurationError('"duration_seconds > 0" is not yet'
                                           'implemented for "pause".')
        if self.state != LLRPReaderState.STATE_INVENTORYING:
            if not force:
                logger.info('ignoring pause(); not inventorying (state==%s)',
                            LLRPReaderState.getStateName(self.state))
                return None
            else:
                logger.info('forcing pause()')

        if duration_seconds:
            logger.info('pausing for %s seconds', duration_seconds)

        rospec = self.getROSpec(force_new=force_regen_rospec)['ROSpec']

        self.sendMessage({
            'DISABLE_ROSPEC': {
                'Ver':  1,
                'Type': 25,
                'ID':   0,
                'ROSpecID': rospec['ROSpecID']
            }})
        self.setState(LLRPReaderState.STATE_PAUSING)

        def disable_rospec_pause_cb(state, is_success, *args):
            if is_success:
                self.setState(LLRPReaderState.STATE_PAUSED)
            else:
                self.complain(None, 'pause() failed')

        self._deferreds['DISABLE_ROSPEC_RESPONSE'].append(disable_rospec_pause_cb)

        # TODO @fviard To be fixed!!
        if duration_seconds > 0:
            logger.warning("TO BE FIXED!!")
            # startAgain = task.deferLater(reactor, duration_seconds,
            #                             lambda: None)
            # startAgain.addCallback(lambda _: self.resume())

        return disable_rospec_pause_cb

    def resume(self, force_regen_rospec=False):
        logger.debugfast('resuming, force_regen_rospec=%s', force_regen_rospec)

        if force_regen_rospec:
            self.rospec = self.getROSpec(force_new=True)

        if self.state in (LLRPReaderState.STATE_CONNECTED,
                          LLRPReaderState.STATE_DISCONNECTED):
            logger.debugfast('will startInventory()')
            self.startInventory()
            return

        if self.state != LLRPReaderState.STATE_PAUSED:
            logger.debugfast('cannot resume() if not paused (state=%s); '
                             'ignoring',
                             LLRPReaderState.getStateName(self.state))
            return None

        logger.info('resuming')

        def enable_rospec_resume_cb(state, is_success, *args):
            if is_success:
                self.setState(LLRPReaderState.STATE_INVENTORYING)
            else:
                self.complain(None, 'resume() failed')

        self.send_ENABLE_ROSPEC(None, self.rospec['ROSpec'],
                                onCompletion=enable_rospec_resume_cb)

    def sendMessage(self, msg_dict):
        """Serialize and send a dict LLRP Message

        Note: IDs should be modified in original msg_dict as it is a reference.
        That should be ok.
        """
        sent_ids = []
        for name in msg_dict:
            self.last_msg_id += 1
            msg_dict[name]['ID'] = self.last_msg_id
            sent_ids.append((name, self.last_msg_id))
        llrp_msg = LLRPMessage(msgdict=msg_dict)

        assert llrp_msg.msgbytes, "LLRPMessage is empty"
        self.transport_tx_write(llrp_msg.msgbytes)

        return sent_ids


class LLRPReaderConfig(object):
    def __init__(self, config_dict=None):

        self.duration = None
        self.tari = 0
        self.session = 2
        self.mode_identifier = None
        self.tag_population = 4
        self.report_every_n_tags = None
        self.report_timeout_ms = 0
        self.antennas = [1]
        # Use the power associated with an exact tx power index
        self.tx_power = 0
        # Use the power level closest to the requested dbm value
        self.tx_power_dbm = None
        self.modulation = DEFAULT_MODULATION
        self.disconnect_when_done = self.duration and self.duration > 0
        self.tag_content_selector = {
            'EnableROSpecID': False,
            'EnableSpecIndex': False,
            'EnableInventoryParameterSpecID': False,
            'EnableAntennaID': False,
            'EnableChannelIndex': True,
            'EnablePeakRSSI': False,
            'EnableFirstSeenTimestamp': False,
            'EnableLastSeenTimestamp': True,
            'EnableTagSeenCount': True,
            'EnableAccessSpecID': False
        }

        self.event_selector = {
            'HoppingEvent': False,
            'GPIEvent': False,
            'ROSpecEvent': False,
            'ReportBufferFillWarning': False,
            'ReaderExceptionEvent': False,
            'RFSurveyEvent': False,
            'AISpecEvent': False,
            'AISpecEventWithSingulation': False,
            'AntennaEvent': False,
        }

        self.reconnect = False
        self.start_inventory = True
        self.reset_on_connect = True

        ## Extensions specific
        self.impinj_search_mode = None
        self.impinj_reports = False
        self.impinj_tag_content_selector = None

        ## If impinj extension, would be like:
        #self.impinj_tag_content_selector = {
        #    'EnableRFPhaseAngle': True,
        #    'EnablePeakRSSI': False,
        #    'EnableRFDopplerFrequency': False
        #}


        if config_dict:
            self.update_config(config_dict)

        self.validate_config()

    def update_config(self, config_dict):
        for key, value in config_dict.items():
            if hasattr(self, key):
                setattr(self, key, value)

    def validate_config(self):
        if hasattr(self, 'tx_power'):
            if isinstance(self.tx_power, int):
                self.tx_power = {ant: self.tx_power for ant in self.antennas}
            elif isinstance(self.tx_power, dict):
                if set(self.antennas) != set(self.tx_power.keys()):
                    raise LLRPError('Must specify tx_power for each antenna')
            else:
                raise LLRPError('tx_power must be dict or int')
        if hasattr(self, 'tx_power_dbm') and \
           self.tx_power_dbm is not None:
            if isinstance(self.tx_power_dbm, float):
                self.tx_power_dbm = {ant: self.tx_power_dbm
                                     for ant in self.antennas}
            elif isinstance(self.tx_power_dbm, dict):
                if set(self.antennas) != set(self.tx_power_dbm.keys()):
                    raise LLRPError('Must specify tx_power for each antenna')
            else:
                raise LLRPError('tx_power must be dict or float')

class LLRPReaderClient(object):
    def __init__(self, host, port=None, config=None, timeout=5.0):
        if port is None:
            port = LLRP_DEFAULT_PORT
        self._port = port
        self._host = host
        self._socktimeout = timeout

        self._socket = None
        self._socket_thread = None
        # Needed?
        self.disconnect_requested = Event()
        self._stop_main_loop = Event()

        # for partial data transfers
        self.expectingRemainingBytes = 0
        self.partialData = ''

        if config:
            self.config = config
        else:
            self.config = LLRPReaderConfig()

        # New llrp client
        self.llrp = LLRPClient(
            self.config,
            transport_tx_write=self.send_data,
            state_change_callback=self._on_llrp_state_changed
        )

        # callbacks

        # state-change callbacks: STATE_* -> [list of callables]
        self._llrp_state_callbacks = {}
        for _, st_num in LLRPReaderState.getStates():
            self._llrp_state_callbacks[st_num] = []

        # message callbacks (including tag reports):
        # msg_name -> [list of callables]
        self._llrp_message_callbacks = defaultdict(list)

        self._tag_report_callbacks = []
        self._event_notification_callbacks = []
        self._disconnected_callbacks = []

    def update_config(self, new_config):
        self.config = new_config

    def get_peername(self):
        return (self._host, self._port)

    def add_state_callback(self, state, cb):
        """Add a callback to run upon a state transition.

        When an LLRPReaderState enters `state`, `cb()` will be called.

        Args:
            state: A state from LLRPReaderState.STATE_*.
            cb: A callable that takes an LLRPReaderState argument.
        """
        if cb not in self._llrp_state_callbacks[state]:
            self._llrp_state_callbacks[state].append(cb)

    def remove_state_callback(self, state, cb):
        if cb in self._llrp_state_callbacks[state]:
            self._llrp_state_callbacks[state].remove(cb)

    def clear_state_callback(self, state):
        if state in self._llrp_state_callbacks:
            self._llrp_state_callbacks[state] = []
        else:
            self._llrp_message_callbacks = defaultdict(list)


    def add_message_callback(self, msg_type, cb):
        if cb not in self._llrp_message_callbacks[msg_type]:
            self._llrp_message_callbacks[msg_type].append(cb)

    def remove_message_callback(self, msg_type, cb):
        if cb in self._llrp_message_callbacks[msg_type]:
            self._llrp_message_callbacks[msg_type].remove(cb)

    def clear_message_callback(self, msg_type=None):
        if msg_type:
            self._llrp_message_callbacks[msg_type] = []
        else:
            self._llrp_message_callbacks = defaultdict(list)


    def add_tag_report_callback(self, cb):
        if not self._llrp_message_callbacks['RO_ACCESS_REPORT']:
            self._llrp_message_callbacks['RO_ACCESS_REPORT'].append(
                self._on_llrp_tag_report)

        if cb not in self._tag_report_callbacks:
            self._tag_report_callbacks.append(cb)

    def remove_tag_report_callback(self, cb):
        if cb in self._tag_report_callbacks:
            self._tag_report_callbacks.remove(cb)

    def clear_tag_report_callback(self, cb):
        self._tag_report_callbacks = []


    def add_event_callback(self, cb):
        if not self._llrp_message_callbacks['READER_EVENT_NOTIFICATION']:
            self._llrp_message_callbacks['READER_EVENT_NOTIFICATION'].append(
                self._on_llrp_event_notification)

        if cb not in self._event_notification_callbacks:
            self._event_notification_callbacks.append(cb)

    def remove_event_callback(self, cb):
        if cb in self._event_notification_callbacks:
            self._event_notification_callbacks.remove(cb)

    def clear_event_callback(self, cb):
        self._event_notification_callbacks = []


    def add_disconnected_callback(self, cb):
        if cb not in self._disconnected_callbacks:
            self._disconnected_callbacks.append(cb)

    def remove_disconnected_callback(self, cb):
        if cb in self._disconnected_callbacks:
            self._disconnected_callbacks.remove(cb)

    def clear_disconnected_callback(self, cb):
        self._disconnected_callbacks = []

    def _connect_socket(self):
        if self._socket:
            raise ReaderConfigurationError('Already connected')
        try:
            self._socket = socket(AF_INET, SOCK_STREAM)
            self._socket.connect((self._host, self._port))
            # Sllurp original timeout is 3s
            self._socket.settimeout(self._socktimeout)
            self._socket.setsockopt(SOL_SOCKET, SO_KEEPALIVE, 1)
            self._socket.setsockopt(IPPROTO_TCP, TCP_NODELAY, 1)
        except:
            self._socket = None
            raise
        logger.info('connected to %s (:%s)', self._host, self._port)
        return True

    def connect(self, start_main_loop=True):
        if self._socket_thread:
            raise ReaderConfigurationError('Already connected')
        self.disconnect_requested.clear()

        self._connect_socket()

        if not start_main_loop:
            return

        self._stop_main_loop.clear()
        # then create thread that wait on read for this reader
        self._socket_thread = Thread(target=self.main_loop)
        self._socket_thread.start()

    def disconnect(self):
        """Clean the reader before disconnecting"""
        if not self._socket_thread and not self._socket:
            logger.warning('Reader not connected. Disconnect is not needed.')

        self.disconnect_requested.set()

        if not self._socket_thread:
            # No polite stop as there would be no reply, just perfom cleanup
            self.hard_disconnect()
            self._on_disconnected()
            return

        def on_politely_stopped_cb(state, is_success, *args):
            if is_success:
                self.llrp.setState(LLRPReaderState.STATE_DISCONNECTED)
            logger.info('disconnecting')
            self.hard_disconnect()
            self._on_disconnected()
        logger.info('stopPolitely will disconnect when stopped')

        self.llrp.stopPolitely(onCompletion=on_politely_stopped_cb,
                               disconnect=True)

    def hard_disconnect(self):
        """Stop the recv worker, and close sockets"""
        self._stop_main_loop.set()
        # stop listening thread.
        if self._socket:
            try:
                self._socket.shutdown(SHUT_RDWR)
            except:
                pass
            self._socket.close()
            self._socket = None

    def on_lost_connection(self):
        """ On lost connection, attempt retries if reconnect enabled
        Return: True if the connection is definitively lost/interrupted.
                False if it was somehow recovered (reconnected).
        """
        max_retry = 5
        retry_delay = 60 # seconds

        logger.info('Lost connection detected')
        if self.disconnect_requested.is_set():
            return True

        try:
            self.hard_disconnect()
        except:
            logger.exception("hard_disconnect error in lost connection")

        if not self.config.reconnect:
            self._on_disconnected()
            return True

        while max_retry:
            max_retry -= 1
            try:
                self._connect_socket()
                return False
            except:
                logger.warning('Reconnection attempt failed.')

            if max_retry <= 0:
                logger.info('Too many retries. Giving up...')
                break

            logger.info('Next connection attempt in %ds', retry_delay)
            user_disconnected = self.disconnect_requested.wait(retry_delay)
            if user_disconnected:
                # Disconnection was requested by user
                break

        self._on_disconnected()
        return True

    def is_alive(self):
        if self._socket_thread:
            return self._socket_thread.is_alive()
        return False

    def join(self, timeout):
        if self._socket_thread and self._socket_thread.is_alive():
            return self._socket_thread.join(timeout)
        return None

    def main_loop(self):
        if not self._socket:
            self._socket_thread = None
            raise ReaderConfigurationError('Not connected')

        try:
            while True:
                lost_connection = False
                socket_list = [self._socket]
                # Get the list sockets which are readable
                read_sockets, write_sockets, error_sockets = \
                    select.select(socket_list, [], [])
                for sock in read_sockets:
                    #incoming message from remote server
                    if sock == self._socket:
                        try:
                            data = sock.recv(4096)
                            if data:
                                self.rawDataReceived(data)
                            else:
                                # Zero byte received == disconnected
                                logger.warning('\nDisconnected from server')
                                lost_connection = True
                        except SocketError:
                            logger.exception('\nDisconnected from server')
                            lost_connection = True

                if self._stop_main_loop.is_set():
                    break

                if lost_connection:
                    if self.on_lost_connection():
                        break
                    else:
                        # Connection has been recovered
                        # we can continue the loop with a socket that should
                        # have been updated
                        self._stop_main_loop.clear()
        except:
            logger.exception("Exception encountered in main loop, exiting...")

        self._socket_thread = None


    def send_data(self, data):
        if not self._socket:
            raise ReaderConfigurationError('Not connected')
        self._socket.sendall(data)

    def rawDataReceived(self, data):
        data_len = len(data)
        if is_general_debug_enabled():
            logger.debugfast('got %d bytes from reader: %s', data_len,
                             hexlify(data))

        if self.expectingRemainingBytes:
            if data_len >= self.expectingRemainingBytes:
                data = self.partialData + data
                data_len = len(data)
                self.partialData = ''
                self.expectingRemainingBytes -= data_len
            else:
                # still not enough; wait until next time
                self.partialData += data
                self.expectingRemainingBytes -= data_len
                return

        while data:
            # parse the message header to grab its length
            if data_len >= LLRPMessage.full_hdr_len:
                msg_type, msg_len, message_id = \
                    LLRPMessage.full_hdr_struct.unpack(
                        data[:LLRPMessage.full_hdr_len])
            else:
                logger.warning('Too few bytes (%d) to unpack message header',
                               data_len)
                self.partialData = data
                self.expectingRemainingBytes = \
                    LLRPMessage.full_hdr_len - data_len
                break

            logger.debugfast('expect %d bytes (have %d)', msg_len, data_len)

            if data_len < msg_len:
                # got too few bytes
                self.partialData = data
                self.expectingRemainingBytes = msg_len - data_len
                break
            else:
                # got at least the right number of bytes
                self.expectingRemainingBytes = 0
                try:
                    lmsg = LLRPMessage(msgbytes=data[:msg_len])
                    self._on_llrp_message_received(lmsg)
                    self.llrp.handleMessage(lmsg)
                    data = data[msg_len:]
                    data_len = data_len - msg_len
                except LLRPError:
                    logger.exception('Failed to decode LLRPMessage; '
                                     'will not decode %d remaining bytes',
                                     data_len)
                    break

    def start_access_spec(self, op_spec, target_spec=None, stop_after_count=0,
                          access_spec_id=1):
        """Add and start a AccessOpSpec command

        stop_after_count=N: (AccessSpecStopTriggerType) Stop the access spec
            after N executions of the spec. N=0 to define no stop trigger.
        """
        if not isinstance(op_spec, C1G2OpSpec):
            raise ValueError("op_spec needs to be a valid C1G2OpSpec object")

        if target_spec and not isinstance(target_spec, C1G2TargetTag):
            raise ValueError("target_spec needs to be a valid C1G2TargetTag "
                             "object")

        if stop_after_count < 0:
            stop_after_count = 0

        self.llrp.startAccess(opSpec=op_spec,
                              targetSpec=target_spec,
                              stopAfterCount=stop_after_count,
                              accessSpecID=access_spec_id)


    def _on_disconnected(self):
        for fn in self._disconnected_callbacks:
            try:
                fn(self)
            except:
                logger.exception("Error during user on_disconnected callback."
                                 "Continuing anyway...")

    def _on_llrp_state_changed(self, newstate):
        """Call user callbacks if needed"""
        for fn in self._llrp_state_callbacks[newstate]:
            try:
                fn(self, newstate)
            except:
                logger.exception("Error during state change callback execution"
                                 ". Continuing anyway...")

    def _on_llrp_message_received(self, lmsg):
        """Call user callbacks if needed"""
        msgName = lmsg.getName()
        # call per-message callbacks
        logger.debugfast('starting message callbacks for %s', msgName)
        for fn in self._llrp_message_callbacks[msgName]:
            try:
                fn(self, lmsg)
            except:
                logger.exception("Error during message callback execution. "
                                 "Continuing anyway...")
        logger.debugfast('done with message callbacks for %s', msgName)

    def _on_llrp_tag_report(self, _, lmsg):
        tags_report_dict = lmsg.msgdict['RO_ACCESS_REPORT']['TagReportData']
        for fn in self._tag_report_callbacks:
            try:
                fn(self, tags_report_dict)
            except:
                logger.exception("Error during user on_llrp_tag_report "
                                 "callback. Continuing anyway...")

    def _on_llrp_event_notification(self, _, lmsg):
        event_data_dict = lmsg.msgdict[
            'READER_EVENT_NOTIFICATION']['ReaderEventNotificationData']
        for fn in self._event_notification_callbacks:
            try:
                fn(self, event_data_dict)
            except:
                logger.exception("Error during user _on_llrp_event_notification"
                                 "callback. Continuing anyway...")<|MERGE_RESOLUTION|>--- conflicted
+++ resolved
@@ -95,14 +95,10 @@
             self.msgdict[name]['Ver'] = ver
             self.msgdict[name]['Type'] = msgtype
             self.msgdict[name]['ID'] = msgid
-<<<<<<< HEAD
             logger.debugfast('done deserializing %s command', name)
-=======
-            logger.debug('done deserializing %s command', name)
         except ValueError:
             logger.exception('Unable to decode body %s, %s', body,
                     decoder(body))
->>>>>>> 635d2c2a
         except LLRPError:
             logger.exception('Problem with %s message format', name)
             return ''
@@ -288,7 +284,6 @@
         except IndexError:
             raise LLRPError('unknown state {}'.format(state))
 
-<<<<<<< HEAD
 
 class LLRPClient(object):
     def __init__(self, config, transport_tx_write=None,
@@ -300,70 +295,16 @@
 
         self.state = LLRPReaderState.STATE_DISCONNECTED
 
-=======
-    def __init__(self, factory, duration=None, report_every_n_tags=None,
-                 antennas=(1,), tx_power=0, modulation=DEFAULT_MODULATION,
-                 tari=0, start_inventory=True, reset_on_connect=True,
-                 disconnect_when_done=True,
-                 report_timeout_ms=0,
-                 tag_content_selector={},
-                 mode_identifier=None,
-                 session=2, tag_population=4,
-                 tag_filter_mask=None,
-                 impinj_extended_configuration=False,
-                 impinj_search_mode=None,
-                 impinj_tag_content_selector=None,
-                 impinj_fixed_frequency_param=None):
-        self.factory = factory
-        self.setRawMode()
-        self.state = LLRPClient.STATE_DISCONNECTED
-        self.report_every_n_tags = report_every_n_tags
-        self.report_timeout_ms = report_timeout_ms
->>>>>>> 635d2c2a
         self.capabilities = {}
         self.configuration = {}
         self.reader_mode = None
-<<<<<<< HEAD
-
-=======
-        if isinstance(tx_power, int):
-            self.tx_power = {ant: tx_power for ant in antennas}
-        elif isinstance(tx_power, dict):
-            if set(antennas) != set(tx_power.keys()):
-                raise LLRPError('Must specify tx_power for each antenna')
-            self.tx_power = tx_power.copy()
-        else:
-            raise LLRPError('tx_power must be dict or int')
-        self.modulation = modulation
-        self.tari = tari
-        self.session = session
-        self.tag_population = tag_population
-        self.mode_identifier = mode_identifier
-        self.tag_filter_mask = tag_filter_mask
-        self.antennas = antennas
-        self.duration = duration
->>>>>>> 635d2c2a
+
         self.peername = None
 
         self.tx_power_table = []
 
         if config.reset_on_connect:
             logger.info('will reset reader state on connect')
-<<<<<<< HEAD
-=======
-        self.disconnect_when_done = disconnect_when_done
-        self.tag_content_selector = tag_content_selector
-        if self.start_inventory:
-            logger.info('will start inventory on connect')
-        if (impinj_search_mode is not None or
-                impinj_tag_content_selector is not None or
-                impinj_fixed_frequency_param is not None):
-            logger.info('Enabling Impinj extensions')
-        self.impinj_extended_configuration = impinj_extended_configuration
-        self.impinj_search_mode = impinj_search_mode
-        self.impinj_tag_content_selector = impinj_tag_content_selector
-        self.impinj_fixed_frequency_param = impinj_fixed_frequency_param
->>>>>>> 635d2c2a
 
         if config.start_inventory:
             logger.info('will start inventory on connect')
@@ -414,7 +355,7 @@
             Data: b'\x00'
         }
         """
-        logger.debug('parseReaderConfig input: %s', confdict)
+        logger.debugfast('parseReaderConfig input: %s', confdict)
         conf = {}
         for k, v in confdict.items():
             if not k.startswith('Parameter'):
@@ -573,7 +514,6 @@
             self.processDeferreds(msgName, lmsg.isSuccess())
 
             # a Deferred to call when we get GET_READER_CAPABILITIES_RESPONSE
-<<<<<<< HEAD
             def get_reader_capabilities_cb(state, is_success, *args):
                 if is_success:
                     self.setState(LLRPReaderState.STATE_CONNECTED)
@@ -581,7 +521,9 @@
                     self.panic(None, 'GET_READER_CAPABILITIES failed')
 
             if self.config.impinj_search_mode is not None \
-               or self.config.impinj_tag_content_selector is not None:
+               or self.config.impinj_tag_content_selector is not None \
+               or self.config.impinj_extended_configuration \
+               or self.config.impinj_fixed_frequency_param is not None:
 
                 def enable_impinj_ext_cb(state, is_success, *args):
                     if is_success:
@@ -592,21 +534,6 @@
 
                 self.send_ENABLE_IMPINJ_EXTENSIONS(
                     onCompletion=enable_impinj_ext_cb)
-=======
-            d = defer.Deferred()
-            d.addCallback(self._setState_wrapper, LLRPClient.STATE_CONNECTED)
-            d.addErrback(self.panic, 'GET_READER_CAPABILITIES failed')
-
-            if (self.impinj_search_mode is not None or
-                    self.impinj_tag_content_selector is not None or
-                    self.impinj_extended_configuration is not None or
-                    self.impinj_fixed_frequency_param is not None):
-                caps = defer.Deferred()
-                caps.addCallback(self.send_GET_READER_CAPABILITIES,
-                                 onCompletion=d)
-                caps.addErrback(self.panic, 'ENABLE_IMPINJ_EXTENSIONS failed')
-                self.send_ENABLE_IMPINJ_EXTENSIONS(onCompletion=caps)
->>>>>>> 635d2c2a
             else:
                 self.send_GET_READER_CAPABILITIES(
                     self, onCompletion=get_reader_capabilities_cb)
@@ -681,9 +608,9 @@
                 return
 
             if msgName == 'GET_READER_CONFIG_RESPONSE':
-                config = lmsg.msgdict['GET_READER_CONFIG_RESPONSE']
-                self.configuration = self.parseReaderConfig(config)
-                logger.debug('Reader configuration: %s', self.configuration)
+                rconfig = lmsg.msgdict['GET_READER_CONFIG_RESPONSE']
+                self.configuration = self.parseReaderConfig(rconfig)
+                logger.debugfast('Reader configuration: %s', self.configuration)
 
             self.processDeferreds(msgName, lmsg.isSuccess())
 
@@ -884,23 +811,13 @@
             onCompletion)
 
     def send_GET_READER_CONFIG(self, onCompletion):
-<<<<<<< HEAD
-        self.sendMessage({
-            'GET_READER_CONFIG': {
-                'Ver':  1,
-                'Type': 2,
-                'ID':   0,
-                'RequestedData': Capability_Name2Type['All']
-            }})
-        self.setState(LLRPReaderState.STATE_SENT_GET_CONFIG)
-=======
         cfg = {
             'Ver':  1,
             'Type': 2,
             'ID':   0,
             'RequestedData': Capability_Name2Type['All']
         }
-        if self.impinj_extended_configuration:
+        if self.config.impinj_extended_configuration:
             cfg['CustomParameters'] = [
                 {
                     'VendorID': 25882,
@@ -912,8 +829,7 @@
                 }
             ]
         self.sendMessage({'GET_READER_CONFIG': cfg})
-        self.setState(LLRPClient.STATE_SENT_GET_CONFIG)
->>>>>>> 635d2c2a
+        self.setState(LLRPReaderState.STATE_SENT_GET_CONFIG)
         self._deferreds['GET_READER_CONFIG_RESPONSE'].append(
             onCompletion)
 
@@ -934,7 +850,6 @@
                 'ResetToFactoryDefaults': False,
                 'ReaderEventNotificationSpec': {
                     'EventNotificationState': {
-<<<<<<< HEAD
                         'HoppingEvent': False,
                         'GPIEvent': False,
                         'ROSpecEvent': False,
@@ -956,24 +871,6 @@
                 ['EventNotificationState'][event] = enabled
         self.sendMessage(msg)
         self.setState(LLRPReaderState.STATE_SENT_SET_CONFIG)
-=======
-                            'HoppingEvent': False,
-                            'GPIEvent': False,
-                            'ROSpecEvent': False,
-                            'ReportBufferFillWarning': False,
-                            'ReaderExceptionEvent': False,
-                            'RFSurveyEvent': False,
-                            'AISpecEvent': False,
-                            'AISpecEventWithSingulation': False,
-                            'AntennaEvent': False,
-                            ## Next one will only be available
-                            ## with llrp v2 (spec 1_1)
-                            #'SpecLoopEvent': True,
-                    },
-                }
-            }})
-        self.setState(LLRPClient.STATE_SENT_SET_CONFIG)
->>>>>>> 635d2c2a
         self._deferreds['SET_READER_CONFIG_RESPONSE'].append(
             onCompletion)
 
@@ -1220,26 +1117,18 @@
             tari=config.tari,
             tag_population=config.tag_population
         )
-<<<<<<< HEAD
+        if config.tag_filter_mask is not None:
+            rospec_kwargs['tag_filter_mask'] = config.tag_filter_mask
         logger.info('Impinj search mode? %s', config.impinj_search_mode)
         if config.impinj_search_mode is not None:
             rospec_kwargs['impinj_search_mode'] = config.impinj_search_mode
         if config.impinj_tag_content_selector is not None:
             rospec_kwargs['impinj_tag_content_selector'] = \
                 config.impinj_tag_content_selector
-=======
-        if self.tag_filter_mask is not None:
-            rospec_kwargs['tag_filter_mask'] = self.tag_filter_mask
-        logger.info('Impinj search mode? %s', self.impinj_search_mode)
-        if self.impinj_search_mode is not None:
-            rospec_kwargs['impinj_search_mode'] = self.impinj_search_mode
-        if self.impinj_tag_content_selector is not None:
-            rospec_kwargs['impinj_tag_content_selector'] = \
-                self.impinj_tag_content_selector
-        if self.impinj_fixed_frequency_param is not None:
+        if config.impinj_fixed_frequency_param is not None:
             rospec_kwargs['impinj_fixed_frequency_param'] = \
-                self.impinj_fixed_frequency_param
->>>>>>> 635d2c2a
+                config.impinj_fixed_frequency_param
+
 
         self.rospec = LLRPROSpec(self.reader_mode, 1, **rospec_kwargs)
         logger.debugfast('ROSpec: %s', self.rospec)
@@ -1502,6 +1391,7 @@
         self.tx_power_dbm = None
         self.modulation = DEFAULT_MODULATION
         self.disconnect_when_done = self.duration and self.duration > 0
+        self.tag_filter_mask = None
         self.tag_content_selector = {
             'EnableROSpecID': False,
             'EnableSpecIndex': False,
@@ -1532,9 +1422,11 @@
         self.reset_on_connect = True
 
         ## Extensions specific
+        self.impinj_extended_configuration = False
         self.impinj_search_mode = None
         self.impinj_reports = False
         self.impinj_tag_content_selector = None
+        self.impinj_fixed_frequency_param = None
 
         ## If impinj extension, would be like:
         #self.impinj_tag_content_selector = {
