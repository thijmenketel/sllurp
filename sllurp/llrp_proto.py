--- conflicted
+++ resolved
@@ -3980,13 +3980,8 @@
     def __init__(self, reader_mode, rospecid, priority=0, state='Disabled',
                  antennas=(1,), tx_power=0, duration_sec=None,
                  report_every_n_tags=None, report_timeout_ms=0,
-<<<<<<< HEAD
                  tag_content_selector=None, tari=None,
                  session=2, tag_population=4, tag_filter_mask=None,
-=======
-                 tag_content_selector={}, tari=None,
-                 session=2, tag_population=4, tag_filter_mask=[],
->>>>>>> d744b7e1
                  impinj_search_mode=None, impinj_tag_content_selector=None,
                  impinj_fixed_frequency_param=None):
         # Sanity checks
