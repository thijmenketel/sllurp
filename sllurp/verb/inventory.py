"""Inventory command.
"""

from __future__ import print_function, division
import logging
import pprint
import time
from twisted.internet import reactor, defer

from sllurp.llrp import LLRPClientFactory
from sllurp.llrp_proto import Modulation_DefaultTari

start_time = None

numtags = 0
logger = logging.getLogger(__name__)


def finish(*args):
    runtime = time.monotonic() - start_time
    logger.info('total # of tags seen: %d (%d tags/second)', numtags,
                numtags/runtime)
    if reactor.running:
        reactor.stop()


def shutdown(factory):
    return factory.politeShutdown()


def tag_report_cb(llrp_msg):
    """Function to run each time the reader reports seeing tags."""
    global numtags
    tags = llrp_msg.msgdict['RO_ACCESS_REPORT']['TagReportData']
    if len(tags):
        values = (llrp_msg.msgdict['RO_ACCESS_REPORT']['TagReportData'][0]['LastSeenTimestampUTC'][0], 
                    llrp_msg.msgdict['RO_ACCESS_REPORT']['TagReportData'][0]['Phase'])
        print('Time\t: %u' % values[0])
        print('Phase\t: %f\n' % values[1])
        # logger.info('saw tag(s): %s', pprint.pformat(tags))
    #     for tag in tags:
    #         numtags += tag['TagSeenCount'][0]
    else:
        logger.info('no tags seen')
        return


def main(args):
    global start_time

    if not args.host:
        logger.info('No readers specified.')
        return 0

    # special case default Tari values
    tari = args.tari
    if args.modulation in Modulation_DefaultTari:
        t_suggested = Modulation_DefaultTari[args.modulation]
        if args.tari:
            logger.warn('recommended Tari for %s is %d', args.modulation,
                        t_suggested)
        else:
            tari = t_suggested
            logger.info('selected recommended Tari of %d for %s', args.tari,
                        args.modulation)

    enabled_antennas = [int(x.strip()) for x in args.antennas.split(',')]
    antmap = {
        host: {
            str(ant): 'Antenna {}'.format(ant) for ant in enabled_antennas
        } for host in args.host
    }
    logger.info('Antenna map: %s', antmap)

    # d.callback will be called when all connections have terminated normally.
    # use d.addCallback(<callable>) to define end-of-program behavior.
    d = defer.Deferred()
    d.addCallback(finish)

    factory_args = dict(
        onFinish=d,
        duration=args.time,
        report_every_n_tags=args.every_n,
        antenna_dict=antmap,
        tx_power=args.tx_power,
        modulation=args.modulation,
        tari=tari,
        session=args.session,
        mode_identifier=args.mode_identifier,
        tag_population=args.population,
        start_inventory=True,
        disconnect_when_done=args.time and args.time > 0,
        reconnect=args.reconnect,
        tag_content_selector={
            'EnableROSpecID': False,
            'EnableSpecIndex': False,
            'EnableInventoryParameterSpecID': False,
            'EnableAntennaID': False,
            'EnableChannelIndex': False,
<<<<<<< HEAD
            'EnablePeakRRSI': False,
=======
            'EnablePeakRSSI': True,
>>>>>>> 7e31978f
            'EnableFirstSeenTimestamp': False,
            'EnableLastSeenTimestamp': True,
            'EnableTagSeenCount': False,
            'EnableAccessSpecID': False
        },
        impinj_search_mode=args.impinj_search_mode,
    )
    fac = LLRPClientFactory(**factory_args)

    # tag_report_cb will be called every time the reader sends a TagReport
    # message (i.e., when it has "seen" tags).
    fac.addTagReportCallback(tag_report_cb)

    for host in args.host:
        if ':' in host:
            host, port = host.split(':', 1)
            port = int(port)
        else:
            port = args.port
        reactor.connectTCP(host, port, fac, timeout=3)

    # catch ctrl-C and stop inventory before disconnecting
    reactor.addSystemEventTrigger('before', 'shutdown', shutdown, fac)

    # start runtime measurement to determine rates
    start_time = time.monotonic()

    reactor.run()<|MERGE_RESOLUTION|>--- conflicted
+++ resolved
@@ -97,11 +97,7 @@
             'EnableInventoryParameterSpecID': False,
             'EnableAntennaID': False,
             'EnableChannelIndex': False,
-<<<<<<< HEAD
-            'EnablePeakRRSI': False,
-=======
             'EnablePeakRSSI': True,
->>>>>>> 7e31978f
             'EnableFirstSeenTimestamp': False,
             'EnableLastSeenTimestamp': True,
             'EnableTagSeenCount': False,
